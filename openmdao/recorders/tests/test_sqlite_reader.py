--- conflicted
+++ resolved
@@ -2042,13 +2042,8 @@
 
         self.assertEqual(cr._format_version, format_version)
 
-<<<<<<< HEAD
         self.assertEqual(set(cr.system_options.keys()),
                          set(['root'] + list(prob.model._subsystems_allprocs)))
-=======
-        self.assertEqual(set(cr._system_options.keys()),
-                         set(['root'] + [sys.name for sys in prob.model._subsystems_allprocs]))
->>>>>>> 82a029e1
 
         self.assertEqual(set(cr.problem_metadata.keys()), {
             'tree', 'sys_pathnames_list', 'connections_list', 'variables', 'abs2prom',
@@ -2075,13 +2070,8 @@
 
         self.assertEqual(cr._format_version, format_version)
 
-<<<<<<< HEAD
         self.assertEqual(set(cr.system_options.keys()),
                          set(['root'] + list(prob.model._subsystems_allprocs)))
-=======
-        self.assertEqual(set(cr._system_options.keys()),
-                         set(['root'] + [sys.name for sys in prob.model._subsystems_allprocs]))
->>>>>>> 82a029e1
 
         self.assertEqual(set(cr.problem_metadata.keys()), {
             'tree', 'sys_pathnames_list', 'connections_list', 'variables', 'abs2prom',
