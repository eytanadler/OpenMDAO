--- conflicted
+++ resolved
@@ -386,9 +386,6 @@
             else:
                 raise RuntimeError("simultaneous derivs are currently not supported in rev mode.")
 
-<<<<<<< HEAD
-    def _get_voi_val(self, name, meta, remote_vois, unscaled=False, ignore_indices=False):
-=======
         desvar_size = np.sum(data['size'] for data in itervalues(self._designvars))
 
         # if we're using simultaneous derivatives then our effective design var size is less
@@ -406,8 +403,7 @@
                           "(objectives and constraints)." %
                           (problem._mode, desvar_size, response_size), RuntimeWarning)
 
-    def _get_voi_val(self, name, meta, remote_vois):
->>>>>>> f3c51915
+    def _get_voi_val(self, name, meta, remote_vois, unscaled=False, ignore_indices=False):
         """
         Get the value of a variable of interest (objective, constraint, or design var).
 
@@ -422,6 +418,10 @@
         remote_vois : dict
             Dict containing (owning_rank, size) for all remote vois of a particular
             type (design var, constraint, or objective).
+        unscaled : bool
+            Set to True if unscaled (physical) design variables are desired.
+        ignore_indices : bool
+            Set to True if the full array is desired, not just those indicated by indices.
 
         Returns
         -------
@@ -473,6 +473,10 @@
         ----------
         filter : list
             List of desvar names used by recorders.
+        unscaled : bool
+            Set to True if unscaled (physical) design variables are desired.
+        ignore_indices : bool
+            Set to True if the full array is desired, not just those indicated by indices.
 
         Returns
         -------
