"""
Helper class for total jacobian computation.
"""
from collections import OrderedDict, defaultdict
from itertools import chain
from copy import deepcopy
import os
import pprint
import sys
import time

import numpy as np

from openmdao.core.constants import INT_DTYPE
from openmdao.utils.general_utils import ContainsAll, _prom2ivc_src_dict

from openmdao.utils.mpi import MPI, check_mpi_env, multi_proc_exception_check
from openmdao.utils.coloring import _initialize_model_approx, Coloring
from openmdao.warnings import issue_warning, DerivativesWarning
from openmdao.vectors.vector import _full_slice


use_mpi = check_mpi_env()
if use_mpi is not False:
    try:
        from petsc4py import PETSc
    except ImportError:
        PETSc = None
        if use_mpi is True:
            raise ImportError("Importing petsc4py failed and OPENMDAO_USE_MPI is true.")
elif use_mpi is False:
    PETSc = None

_contains_all = ContainsAll()


class _TotalJacInfo(object):
    """
    Object to manage computation of total derivatives.

    Attributes
    ----------
    comm : MPI.Comm or <FakeComm>
        The global communicator.
    debug_print : bool
        When True, print out debug and timing information for each derivative solved.
    has_lin_cons : bool
        If True, this total jacobian contains linear constraints.
    idx_iter_dict : dict
        A dict containing an entry for each outer iteration of the total jacobian computation.
    J : ndarray
        The dense array form of the total jacobian.
    J_dict : dict
        Nested or flat dict with views of the jacobian.
    J_final : ndarray or dict
        If return_format is 'array', Jfinal is J.  Otherwise it's either a nested dict (if
        return_format is 'dict') or a flat dict (return_format 'flat_dict') with views into
        the array jacobian.
    lin_sol_cache : dict
        Dict of indices keyed to solution vectors.
    mode : str
        If 'fwd' compute deriv in forward mode, else if 'rev', reverse (adjoint) mode.
    model : <System>
        The top level System of the System tree.
    of_meta : dict
        Map of absolute output 'of' var name to tuples of the form
        (row/column slice, indices, distrib).
    wrt_meta : dict
        Map of absolute output 'wrt' var name to tuples of the form
        (row/column slice, indices, distrib).
    ivc_print_names :dict
        Dictionary that maps auto_ivc names back to their promoted input names.
    output_list : list of str
        List of names of output variables for this total jacobian.  In fwd mode, outputs
        are responses.  In rev mode, outputs are design variables.
    output_vec : dict of vectors keyed by vec_name.
        Designated output vectors based on value of fwd.
    owning_ranks : dict
        Map of absolute var name to the MPI process that owns it.
    par_deriv : dict
        Cache containing names of desvars or responses for each parallel derivative color.
    par_deriv_printnames : dict
        Companion to par_deriv cache with auto_ivc names mapped to their promoted inputs.
        This is used for debug printing.
    return_format : str
        Indicates the desired return format of the total jacobian. Can have value of
        'array', 'dict', or 'flat_dict'.
    simul_coloring : Coloring or None
        Contains all data necessary to simultaneously solve for groups of total derivatives.
    _dist_driver_vars : dict
        Dict of constraints that are distributed outputs. Key is abs variable name, values are
        (local indices, local sizes).
    """

    def __init__(self, problem, of, wrt, use_abs_names, return_format, approx=False,
                 debug_print=False, driver_scaling=True, get_remote=True):
        """
        Initialize object.

        Parameters
        ----------
        problem : <Problem>
            Reference to that Problem object that contains this _TotalJacInfo.
        of : iter of str
            Response names.
        wrt : iter of str
            Design variable names.
        use_abs_names : bool
            If True, names in of and wrt are absolute names.
        return_format : str
            Indicates the desired return format of the total jacobian. Can have value of
            'array', 'dict', or 'flat_dict'.
        approx : bool
            If True, the object will compute approx total jacobians.
        debug_print : bool
            Set to True to print out debug and timing information for each derivative solved.
        driver_scaling : bool
            If True (default), scale derivative values by the quantities specified when the desvars
            and responses were added. If False, leave them unscaled.
        get_remote : bool
            Whether to get remote variables if using MPI.
        """
        driver = problem.driver
        prom2abs = problem.model._var_allprocs_prom2abs_list['output']
        prom2abs_in = problem.model._var_allprocs_prom2abs_list['input']
        conns = problem.model._conn_global_abs_in2out

        self.model = model = problem.model
        self.comm = problem.comm
        self.mode = problem._mode
        self.owning_ranks = problem.model._owning_rank
        self.has_scaling = driver._has_scaling and driver_scaling
        self.return_format = return_format
        self.lin_sol_cache = {}
        self.debug_print = debug_print
        self.par_deriv_printnames = {}
        self.get_remote = get_remote

        if isinstance(wrt, str):
            wrt = [wrt]

        if isinstance(of, str):
            of = [of]

        # convert designvar and response dicts to use src names
        # keys will all be absolute names after conversion
        design_vars = _prom2ivc_src_dict(driver._designvars)
        responses = _prom2ivc_src_dict(driver._responses)

        if not model._use_derivatives:
            raise RuntimeError("Derivative support has been turned off but compute_totals "
                               "was called.")

        driver_wrt = list(driver._designvars)
        driver_of = driver._get_ordered_nl_responses()

        # In normal use, of and wrt always contain variable names. However, there are unit tests
        # that don't specify them, so we need these here.
        if wrt is None:
            wrt = driver_wrt
        if of is None:
            of = driver_of

        # Convert 'wrt' names from promoted to absolute
        prom_wrt = wrt
        wrt = []
        self.ivc_print_names = {}
        for name in prom_wrt:
            if name in prom2abs:
                wrt_name = prom2abs[name][0]
            elif name in prom2abs_in:
                in_abs = prom2abs_in[name][0]
                wrt_name = conns[in_abs]
                self.ivc_print_names[wrt_name] = name
            else:
                wrt_name = name
            wrt.append(wrt_name)

        # Convert 'of' names from promoted to absolute
        prom_of = of
        of = []
        for name in prom_of:
            if name in prom2abs:
                of_name = prom2abs[name][0]
            elif name in prom2abs_in:
                # An auto_ivc design var can be used as a response too.
                in_abs = prom2abs_in[name][0]
                of_name = conns[in_abs]
                self.ivc_print_names[of_name] = name
            else:
                of_name = name
            of.append(of_name)

        if not get_remote and self.comm.size > 1:
            self.remote_vois = frozenset(n for n in chain(of, wrt)
                                         if n not in model._var_abs2meta['output'])
        else:
            self.remote_vois = frozenset()

        # raise an exception if we depend on any discrete outputs
        if model._var_allprocs_discrete['output']:
            discrete_outs = set(model._var_allprocs_discrete['output'])
            inps = of if self.mode == 'rev' else wrt

            for inp in inps:
                inter = discrete_outs.intersection(model._relevant[inp]['@all'][0]['output'])
                if inter:
                    kind = 'of' if self.mode == 'rev' else 'with respect to'
                    raise RuntimeError("Total derivative %s '%s' depends upon "
                                       "discrete output variables %s." %
                                       (kind, inp, sorted(inter)))

        self.of = of
        self.wrt = wrt
        self.prom_of = prom_of
        self.prom_wrt = prom_wrt

        self.input_list = {'fwd': wrt, 'rev': of}
        self.output_list = {'fwd': of, 'rev': wrt}
        self.input_meta = {'fwd': design_vars, 'rev': responses}
        self.output_meta = {'fwd': responses, 'rev': design_vars}
        self.input_vec = {'fwd': model._vectors['residual'], 'rev': model._vectors['output']}
        self.output_vec = {'fwd': model._vectors['output'], 'rev': model._vectors['residual']}
        self._dist_driver_vars = driver._dist_driver_vars

        abs2meta_out = model._var_allprocs_abs2meta['output']

        constraints = driver._cons

        for name in prom_of:
            if name in constraints and constraints[name]['linear']:
                has_lin_cons = True
                self.simul_coloring = None
                break
        else:
            has_lin_cons = False

        self.has_lin_cons = has_lin_cons

        if approx:
            _initialize_model_approx(model, driver, self.of, self.wrt)
            modes = ['fwd']
        else:
            if not has_lin_cons:
                self.simul_coloring = driver._coloring_info['coloring']

                # if we don't get wrt and of from driver, turn off coloring
                if self.simul_coloring is not None and \
                   (prom_wrt != driver_wrt or prom_of != driver_of):
                    msg = ("compute_totals called using a different list of design vars and/or "
                           "responses than those used to define coloring, so coloring will "
                           "be turned off.\ncoloring design vars: %s, current design vars: "
                           "%s\ncoloring responses: %s, current responses: %s." %
                           (driver_wrt, wrt, driver_of, of))
                    issue_warning(msg, category=DerivativesWarning)
                    self.simul_coloring = None

            if not isinstance(self.simul_coloring, Coloring):
                self.simul_coloring = None

            if self.simul_coloring is None:
                modes = [self.mode]
            else:
                modes = self.simul_coloring.modes()

            self.in_idx_map = {}
            self.in_loc_idxs = {}
            self.idx_iter_dict = {}
            self.seeds = {}
            self.loc_jac_idxs = {}
            self.dist_idx_map = {}
            self.nondist_loc_map = {}

            for mode in modes:
                self._create_in_idx_map(mode)

        self.of_meta, self.of_size = self._get_tuple_map(of, responses, abs2meta_out)
        self.wrt_meta, self.wrt_size = self._get_tuple_map(wrt, design_vars, abs2meta_out)

        # always allocate a 2D dense array and we can assign views to dict keys later if
        # return format is 'dict' or 'flat_dict'.
        self.J = J = np.zeros((self.of_size, self.wrt_size))

        if not self.get_remote:
            abs2meta = model._var_allprocs_abs2meta['output']
            for mode in modes:
                # If we're running with only a local total jacobian, then we need to keep
                # track of which rows/cols actually exist in our local jac and what the
                # mapping is between the global row/col index and our local index.
                locs = np.nonzero(self.in_loc_idxs[mode] != -1)[0]
                arr = np.full(self.in_loc_idxs[mode].size, -1.0, dtype=INT_DTYPE)
                arr[locs] = np.arange(locs.size, dtype=INT_DTYPE)
                self.loc_jac_idxs[mode] = arr

                # we also need a mapping of which indices correspond to distrib vars so
                # we can exclude them from jac scatters
                axis = 0 if mode == 'fwd' else 1
                self.dist_idx_map[mode] = dist_map = np.zeros(arr.size, dtype=bool)
                start = end = 0
                for name in self.output_list[mode]:
                    end += abs2meta[name]['size']
                    if abs2meta[name]['distributed']:
                        dist_map[start:end] = True
                    start = end

        # create scratch array for jac scatters
        self.jac_scratch = None

        if self.comm.size > 1 and self.get_remote:
            # need 2 scratch vectors of the same size here
            scratch = np.zeros(max(J.shape), dtype=J.dtype)
            scratch2 = scratch.copy()
            self.jac_scratch = {}
            if 'fwd' in modes:
                self.jac_scratch['fwd'] = (scratch[:J.shape[0]], scratch2[:J.shape[0]])
            if 'rev' in modes:
                self.jac_scratch['rev'] = (scratch[:J.shape[1]], scratch2[:J.shape[1]])

        if not approx:
            self.sol2jac_map = {}
            for mode in modes:

                self.sol2jac_map[mode] = self._get_sol2jac_map(self.output_list[mode],
                                                               self.output_meta[mode],
                                                               abs2meta_out, mode)

            self.jac_scatters = {}
            self.tgt_petsc = {n: {} for n in modes}
            self.src_petsc = {n: {} for n in modes}
            if 'fwd' in modes:
                self._compute_jac_scatters('fwd', J.shape[0], get_remote)
            if 'rev' in modes:
                self._compute_jac_scatters('rev', J.shape[1], get_remote)

        # for dict type return formats, map var names to views of the Jacobian array.
        if return_format == 'array':
            self.J_final = J
            if self.has_scaling or approx:
                # for array return format, create a 'dict' view for scaling or FD, since
                # our scaling and FD data is by variable.
                self.J_dict = self._get_dict_J(J, wrt, prom_wrt, of, prom_of,
                                               self.wrt_meta, self.of_meta, 'dict')
            else:
                self.J_dict = None
        else:
            self.J_final = self.J_dict = self._get_dict_J(J, wrt, prom_wrt, of, prom_of,
                                                          self.wrt_meta, self.of_meta,
                                                          return_format)

        if self.has_scaling:
            self.prom_design_vars = {prom_wrt[i]: design_vars[dv] for i, dv in enumerate(wrt)}
            self.prom_responses = {prom_of[i]: responses[r] for i, r in enumerate(of)}

    def _compute_jac_scatters(self, mode, rowcol_size, get_remote):
        model = self.model
        nproc = self.comm.size

        if (((mode == 'fwd' and get_remote) or (mode == 'rev' and not get_remote)) and
                (nproc > 1 or (model._full_comm is not None and model._full_comm.size > 1))):
            myrank = self.comm.rank
            if get_remote:  # fwd
                myoffset = rowcol_size * myrank
            else:  # rev and not get_remote
                # reduce size of vector by not including distrib vars
                arr = np.ones(rowcol_size, dtype=bool)
                start = end = 0
                for name in self.sol2jac_map['rev'][2]:  # use names but not the mapping
                    meta = model._var_abs2meta['output'][name]
                    end += meta['size']
                    if meta['distributed']:
                        arr[start:end] = False
                    start = end
                rowcol_size = np.nonzero(arr)[0].size
                if np.all(arr):
                    arr = slice(None)  # save some memory and avoid array copies later
                self.nondist_loc_map[mode] = arr

                loc_size = np.array([rowcol_size], dtype=INT_DTYPE)
                jac_sizes = np.zeros(nproc, dtype=INT_DTYPE)
                self.comm.Allgather(loc_size, jac_sizes)
                myoffset = np.sum(jac_sizes[:myrank])

            tgt_vec = PETSc.Vec().createWithArray(np.zeros(rowcol_size, dtype=float),
                                                  comm=self.comm)
            self.tgt_petsc[mode] = tgt_vec
            src_vec = PETSc.Vec().createWithArray(np.zeros(rowcol_size, dtype=float),
                                                  comm=self.comm)
            self.src_petsc[mode] = src_vec

            _, _, name2jinds = self.sol2jac_map[mode]

            owns = self.model._owning_rank

            abs2meta_out = self.model._var_allprocs_abs2meta['output']
            loc_abs = self.model._var_abs2meta['output']
            sizes = self.model._var_sizes['output']
            abs2idx = self.model._var_allprocs_abs2idx
            full_j_tgts = []
            full_j_srcs = []

            start = end = 0
            for name in name2jinds:
                if name not in abs2idx:
                    continue

                if name in loc_abs:
                    end += abs2meta_out[name]['size']

                if get_remote and abs2meta_out[name]['distributed']:
                    srcinds = name2jinds[name]
                    myinds = srcinds + myoffset
                    for rank in range(nproc):
                        if rank != myrank:
                            offset = rowcol_size * rank   # J is same size on all procs
                            full_j_srcs.append(myinds)
                            full_j_tgts.append(srcinds + offset)
                elif not self.get_remote and not abs2meta_out[name]['distributed']:
                    var_idx = abs2idx[name]
                    mysize = sizes[myrank, var_idx]
                    if mysize > 0:
                        srcinds = np.arange(start, end, dtype=INT_DTYPE)
                        myinds = srcinds + myoffset
                        for rank in range(nproc):
                            if rank != myrank and sizes[rank, var_idx] > 0:
                                offset = np.sum(jac_sizes[:rank])
                                full_j_srcs.append(myinds)
                                full_j_tgts.append(srcinds + offset)
                elif owns[name] == myrank:
                    srcinds = name2jinds[name]
                    myinds = srcinds + myoffset
                    var_idx = abs2idx[name]
                    for rank in range(nproc):
                        if rank != myrank and sizes[rank, var_idx] == 0:
                            offset = rowcol_size * rank   # J is same size on all procs
                            full_j_srcs.append(myinds)
                            full_j_tgts.append(srcinds + offset)

                if name in loc_abs:
                    start = end

            if full_j_srcs:
                full_src_inds = np.hstack(full_j_srcs)
                full_tgt_inds = np.hstack(full_j_tgts)
            else:
                full_src_inds = np.zeros(0, dtype=INT_DTYPE)
                full_tgt_inds = np.zeros(0, dtype=INT_DTYPE)

            src_indexset = PETSc.IS().createGeneral(full_src_inds, comm=self.comm)
            tgt_indexset = PETSc.IS().createGeneral(full_tgt_inds, comm=self.comm)
            self.jac_scatters[mode] = PETSc.Scatter().create(src_vec, src_indexset,
                                                             tgt_vec, tgt_indexset)
        else:
            self.jac_scatters[mode] = None

    def _get_dict_J(self, J, wrt, prom_wrt, of, prom_of, wrt_meta, of_meta, return_format):
        """
        Create a dict or flat-dict jacobian that maps to views in the given 2D array jacobian.

        Parameters
        ----------
        J : ndarray
            Array jacobian.
        wrt : iter of str
            Absolute names of 'with respect to' vars.
        prom_wrt : iter of str
            Promoted names of 'with respect to' vars.
        of : iter of str
            Absolute names of output vars.
        prom_of : iter of str
            Promoted names of output vars.
        wrt_meta : dict
            Dict mapping absolute 'with respect to' name to array jacobian slice, indices,
            and distrib.
        of_meta : dict
            Dict mapping absolute output name to array jacobian slice, indices, and distrib.
        return_format : str
            Indicates the desired form of the returned jacobian.

        Returns
        -------
        OrderedDict
            Dict form of the total jacobian that contains views of the ndarray jacobian.
        """
        J_dict = OrderedDict()
        if return_format == 'dict':
            for i, out in enumerate(of):
                if out in self.remote_vois:
                    continue
                J_dict[prom_of[i]] = outer = OrderedDict()
                out_slice = of_meta[out][0]
                for j, inp in enumerate(wrt):
                    if inp not in self.remote_vois:
                        outer[prom_wrt[j]] = J[out_slice, wrt_meta[inp][0]]
        elif return_format == 'flat_dict':
            for i, out in enumerate(of):
                if out in self.remote_vois:
                    continue
                out_slice = of_meta[out][0]
                for j, inp in enumerate(wrt):
                    if inp not in self.remote_vois:
                        J_dict[prom_of[i], prom_wrt[j]] = J[out_slice, wrt_meta[inp][0]]
        elif return_format == 'flat_dict_structured_key':
            # This format is supported by the recorders (specifically the sql recorder), which use
            # numpy structured arrays.
            for i, out in enumerate(of):
                if out in self.remote_vois:
                    continue
                out_slice = of_meta[out][0]
                for j, inp in enumerate(wrt):
                    if inp not in self.remote_vois:
                        key = "%s!%s" % (prom_of[i], prom_wrt[j])
                        J_dict[key] = J[out_slice, wrt_meta[inp][0]]
        else:
            raise ValueError("'%s' is not a valid jacobian return format." % return_format)

        return J_dict

    def _create_in_idx_map(self, mode):
        """
        Create a list that maps a global index to a name, col/row range, and other data.

        Parameters
        ----------
        mode : str
            Derivative solution direction.
        """
        iproc = self.comm.rank
        model = self.model
        relevant = model._relevant
        has_par_deriv_color = False
        abs2meta_out = model._var_allprocs_abs2meta['output']
        var_sizes = model._var_sizes
        var_offsets = model._get_var_offsets()
        abs2idx = model._var_allprocs_abs2idx
        idx_iter_dict = OrderedDict()  # a dict of index iterators

        simul_coloring = self.simul_coloring
        if simul_coloring:
            simul_color_modes = {'fwd': simul_coloring._fwd, 'rev': simul_coloring._rev}

        vois = self.input_meta[mode]
        input_list = self.input_list[mode]

        seed = []
        fwd = mode == 'fwd'

        loc_idxs = []
        idx_map = []
        start = 0
        end = 0

        # If we call compute_totals with any 'wrt' or 'of' that is outside of an existing driver
        # var set, then we need to ignore the computed relevancy and perform GS iterations on all
        # comps. Note, the inputs are handled individually by direct check vs the relevancy dict,
        # so we just bulk check the outputs here.
        qoi_i = self.input_meta[mode]
        qoi_o = self.output_meta[mode]
        if qoi_i and qoi_o:
            for out in self.output_list[mode]:
                if out not in qoi_o and out not in qoi_i:
                    non_rel_outs = True
                    break
            else:
                non_rel_outs = False
        else:
            non_rel_outs = False

        for name in input_list:
            rhsname = 'linear'
            if name not in abs2meta_out:
                # could be promoted input name
                abs_in = model._var_allprocs_prom2abs_list['input'][name][0]
                name = model._conn_global_abs_in2out[abs_in]
            in_var_meta = abs2meta_out[name]

            if name in vois:
                # if name is in vois, then it has been declared as either a design var or
                # a constraint or an objective.
                meta = vois[name]
                if meta['distributed']:
                    end += meta['global_size']
                else:
                    end += meta['size']

                parallel_deriv_color = meta['parallel_deriv_color']
                cache_lin_sol = meta['cache_linear_solution']

                _check_voi_meta(name, parallel_deriv_color, simul_coloring)
                if parallel_deriv_color:
                    rhsname = name

                    if parallel_deriv_color:
                        if parallel_deriv_color not in self.par_deriv_printnames:
                            self.par_deriv_printnames[parallel_deriv_color] = []

                        print_name = name
                        if name in self.ivc_print_names:
                            print_name = self.ivc_print_names[name]

                        self.par_deriv_printnames[parallel_deriv_color].append(print_name)

                in_idxs = meta['indices'] if 'indices' in meta else None

                if in_idxs is None:
                    # if the var is not distributed, global_size == local size
                    irange = np.arange(in_var_meta['global_size'], dtype=INT_DTYPE)
                else:
                    irange = in_idxs.copy()
                    # correct for any negative indices
                    irange[in_idxs < 0] += in_var_meta['global_size']

            else:  # name is not a design var or response  (should only happen during testing)
                end += in_var_meta['global_size']
                irange = np.arange(in_var_meta['global_size'], dtype=INT_DTYPE)
                in_idxs = parallel_deriv_color = None
                cache_lin_sol = False

            in_var_idx = abs2idx[name]
            sizes = var_sizes['output']
            offsets = var_offsets['output']
            gstart = np.sum(sizes[:iproc, in_var_idx])
            gend = gstart + sizes[iproc, in_var_idx]

            # if we're doing parallel deriv coloring, we only want to set the seed on one proc
            # for each var in a given color
            if parallel_deriv_color:
                if fwd:
                    relev = relevant[name]['@all'][0]['output']
                else:
                    relev = relevant[name]['@all'][0]['input']
            else:
                relev = None

            if in_var_meta['distributed']:
                ndups = 1
            else:
                # if the var is not distributed, convert the indices to global.
                # We don't iterate over the full distributed size in this case.
                irange += gstart

                if fwd or parallel_deriv_color:
                    ndups = 1
                else:
                    # find the number of duplicate components in rev mode so we can divide
                    # the seed between 'ndups' procs so that at the end after we do an
                    # Allreduce, the contributions from all procs will add up properly.
                    ndups = np.nonzero(sizes[:, in_var_idx])[0].size

            # all local idxs that correspond to vars from other procs will be -1
            # so each entry of loc_i will either contain a valid local index,
            # indicating we should set the local vector entry to 1.0 before running
            # solve_linear, or it will contain -1, indicating we should not set any
            # value before calling solve_linear.
            loc_i = np.full(irange.shape, -1, dtype=INT_DTYPE)
            if gend > gstart and (relev is None or relev):
                loc = np.nonzero(np.logical_and(irange >= gstart, irange < gend))[0]
                if in_idxs is None:
                    if in_var_meta['distributed']:
                        loc_i[loc] = np.arange(0, gend - gstart, dtype=INT_DTYPE)
                    else:
                        loc_i[loc] = irange[loc] - gstart
                else:
                    loc_i[loc] = irange[loc]
                    loc_i[loc] -= gstart

                loc_offset = offsets[iproc, in_var_idx] - offsets[iproc, 0]
                loc_i[loc] += loc_offset

            loc_idxs.append(loc_i)

            # We apply a -1 here because the derivative of the output is minus the derivative of
            # the input
            seed.append(np.full(irange.size, -1.0 / ndups, dtype=float))

            if parallel_deriv_color:
                has_par_deriv_color = True
                if parallel_deriv_color not in idx_iter_dict:
                    it = self.par_deriv_iter
                    imeta = defaultdict(bool)
                    imeta['par_deriv_color'] = parallel_deriv_color
                    imeta['idx_list'] = [(start, end)]
                    idx_iter_dict[parallel_deriv_color] = (imeta, it)
                else:
                    imeta, _ = idx_iter_dict[parallel_deriv_color]
                    imeta['idx_list'].append((start, end))
            elif not simul_coloring:  # plain old single index iteration
                imeta = defaultdict(bool)
                imeta['idx_list'] = np.arange(start, end, dtype=INT_DTYPE)
                idx_iter_dict[name] = (imeta, self.single_index_iter)

            if name in relevant and not non_rel_outs:
                tup = (rhsname, relevant[name]['@all'][1], cache_lin_sol)
            else:
                tup = (rhsname, _contains_all, cache_lin_sol)

            idx_map.extend([tup] * (end - start))
            start = end

        if has_par_deriv_color:
            _fix_pdc_lengths(idx_iter_dict)

        loc_idxs = np.hstack(loc_idxs)
        seed = np.hstack(seed)

        if simul_coloring and simul_color_modes[mode] is not None:
            imeta = defaultdict(bool)
            imeta['coloring'] = simul_coloring
            all_rel_systems = set()
            cache = False
            imeta['itermeta'] = itermeta = []
            locs = None
            for ilist in simul_coloring.color_iter(mode):
                for i in ilist:
                    _, rel_systems, cache_lin_sol = idx_map[i]
                    _update_rel_systems(all_rel_systems, rel_systems)
                    cache |= cache_lin_sol

                iterdict = defaultdict(bool)

                if len(ilist) > 1:
                    locs = loc_idxs[ilist]
                    active = locs != -1
                    iterdict['local_in_idxs'] = locs[active]
                    iterdict['seeds'] = seed[ilist][active]

                iterdict['relevant'] = all_rel_systems
                iterdict['cache_lin_solve'] = cache
                itermeta.append(iterdict)

            idx_iter_dict['@simul_coloring'] = (imeta, self.simul_coloring_iter)

        self.in_idx_map[mode] = idx_map
        self.in_loc_idxs[mode] = loc_idxs
        self.idx_iter_dict[mode] = idx_iter_dict
        self.seeds[mode] = seed

    def _get_sol2jac_map(self, names, vois, allprocs_abs2meta_out, mode):
        """
        Create a dict mapping vecname and direction to an index array into the solution vector.

        Using the index array to pull values from the solution vector will give the values
        in the order needed by the jacobian.

        Parameters
        ----------
        names : iter of str
            Names of the variables making up the rows or columns of the jacobian.
        vois : dict
            Mapping of variable of interest (desvar or response) name to its metadata.
        allprocs_abs2meta_out : dict
            Mapping of absolute output name to metadata for that var across all procs.
        mode : str
            Derivative solution direction.

        Returns
        -------
        ndarray
            Indices into the solution vector.
        ndarray
            Indices into a jacobian row or column.
        dict
            Mapping of var name to jacobian row or column indices.
        """
        model = self.model
        fwd = mode == 'fwd'
        myproc = self.comm.rank
        name2jinds = {}  # map varname to jac row or col idxs that we must scatter to other procs

        inds = []
        jac_inds = []
        sizes = model._var_sizes['output']
        slices = model._vectors['output']['linear'].get_slice_dict()
        abs2idx = model._var_allprocs_abs2idx
        jstart = jend = 0

        for name in names:
            indices = vois[name]['indices'] if name in vois else None
            meta = allprocs_abs2meta_out[name]

            if indices is not None:
                sz = len(indices)
            else:
                if self.get_remote:
                    sz = meta['global_size']
                else:
                    sz = meta['size']

            if name in abs2idx and name in slices and name not in self.remote_vois:
                var_idx = abs2idx[name]
                slc = slices[name]
                if MPI and meta['distributed'] and self.get_remote:
                    if indices is not None:
                        local_idx, sizes_idx, _ = self._dist_driver_vars[name]

                        dist_offset = np.sum(sizes_idx[:myproc])
                        full_inds = np.arange(slc.start, slc.stop, dtype=INT_DTYPE)
                        inds.append(full_inds[local_idx])
                        jac_inds.append(jstart + dist_offset +
                                        np.arange(len(local_idx), dtype=INT_DTYPE))
                        if fwd or not self.get_remote:
                            name2jinds[name] = jac_inds[-1]
                    else:
                        dist_offset = np.sum(sizes[:myproc, var_idx])
                        inds.append(np.arange(slc.start, slc.stop, dtype=INT_DTYPE))
                        jac_inds.append(np.arange(jstart + dist_offset,
                                        jstart + dist_offset + sizes[myproc, var_idx],
                                        dtype=INT_DTYPE))
                        if fwd or not self.get_remote:
                            name2jinds[name] = jac_inds[-1]
                else:
                    idx_array = np.arange(slc.start, slc.stop, dtype=INT_DTYPE)
                    if indices is not None:
                        idx_array = idx_array[indices]
                    inds.append(idx_array)
                    jac_inds.append(np.arange(jstart, jstart + sz, dtype=INT_DTYPE))
                    if fwd or not self.get_remote:
                        name2jinds[name] = jac_inds[-1]

            if name not in self.remote_vois:
                jend += sz
                jstart = jend

        if inds:
            sol_idxs = np.hstack(inds)
            jac_idxs = np.hstack(jac_inds)
        else:
            sol_idxs = np.zeros(0, dtype=INT_DTYPE)
            jac_idxs = np.zeros(0, dtype=INT_DTYPE)

        return sol_idxs, jac_idxs, name2jinds

    def _get_tuple_map(self, names, vois, abs2meta_out):
        """
        Create a dict that maps var name to metadata tuple.

        The tuple has the form (jacobian row/column slice, indices, distrib)

        Parameters
        ----------
        names : iter of str
            Names of the variables making up the rows or columns of the jacobian.
        vois : dict
            Mapping of variable of interest (desvar or response) name to its metadata.
        abs2meta_out : dict
            Mapping of absolute output var name to metadata for that var.

        Returns
        -------
        dict
            Dict of metadata tuples keyed by output name.
        int
            Total number of rows or columns.
        """
        idx_map = {}
        start = 0
        end = 0
        get_remote = self.get_remote

        for name in names:
            if name in self.remote_vois:
                continue
            if name in vois:
                voi = vois[name]
                # this 'size' already takes indices into account
                if get_remote and voi['distributed']:
                    size = voi['global_size']
                else:
                    size = voi['size']
                indices = vois[name]['indices']
            else:
                size = abs2meta_out[name]['global_size']
                indices = None

            end += size

            idx_map[name] = (slice(start, end), indices, abs2meta_out[name]['distributed'])
            start = end

        return idx_map, end  # after the loop, end is the total size

    #
    # outer loop iteration functions
    #
    def single_index_iter(self, imeta, mode):
        """
        Iterate over single indices for a single variable.

        Parameters
        ----------
        imeta : dict
            Dictionary of iteration metadata.
        mode : str
            Direction of derivative solution.

        Yields
        ------
        int
            Current index.
        method
            Input setter method.
        method
            Jac setter method.
        """
        for i in imeta['idx_list']:
            yield i, self.single_input_setter, self.single_jac_setter, None

    def simul_coloring_iter(self, imeta, mode):
        """
        Iterate over index lists for the simul coloring case.

        Parameters
        ----------
        imeta : dict
            Dictionary of iteration metadata.
        mode : str
            Direction of derivative solution.

        Yields
        ------
        list of int or int
            Current indices or current index.
        method
            Input setter method.
        method
            Jac setter method.
        """
        coloring = imeta['coloring']
        input_setter = self.simul_coloring_input_setter
        jac_setter = self.simul_coloring_jac_setter

        for color, ilist in enumerate(coloring.color_iter(mode)):
            if len(ilist) == 1:
                yield ilist, input_setter, jac_setter, None
            else:
                # yield all indices for a color at once
                yield ilist, input_setter, jac_setter, imeta['itermeta'][color]

    def par_deriv_iter(self, imeta, mode):
        """
        Iterate over index lists for the parallel deriv case.

        Parameters
        ----------
        imeta : dict
            Dictionary of iteration metadata.
        mode : str
            Direction of derivative solution.

        Yields
        ------
        list of int
            Current indices.
        method
            Input setter method.
        method
            Jac setter method.
        """
        idxs = imeta['idx_list']
        for tup in zip(*idxs):
<<<<<<< HEAD
            yield tup, self.par_deriv_input_setter, self.par_deriv_jac_setter, imeta
=======
            yield tup, self.par_deriv_input_setter, self.par_deriv_jac_setter, None

    def matmat_iter(self, imeta, mode):
        """
        Iterate over index lists for the matrix matrix case.

        Parameters
        ----------
        imeta : dict
            Dictionary of iteration metadata.
        mode : str
            Direction of derivative solution.

        Yields
        ------
        list of int
            Current indices.
        method
            Input setter method.
        method
            Jac setter method.
        """
        for idx_list in imeta['idx_list']:
            yield idx_list, self.matmat_input_setter, self.matmat_jac_setter, None

    def par_deriv_matmat_iter(self, imeta, mode):
        """
        Iterate over index lists for the combined parallel deriv matrix matrix case.

        Parameters
        ----------
        imeta : dict
            Dictionary of iteration metadata.
        mode : str
            Direction of derivative solution.

        Yields
        ------
        list of ndarray of int
            Current indices.
        method
            Input setter method.
        method
            Jac setter method.
        """
        # here, idxs is a list of arrays.  One array in the list for each parallel deriv
        # variable, and the entries in each array are all of the indices corresponding
        # to that variable's rows or columns in the total jacobian.
        idxs = imeta['idx_list']
        yield idxs, self.par_deriv_matmat_input_setter, self.par_deriv_matmat_jac_setter, None
>>>>>>> 02d084e2

    def _zero_vecs(self, vecname, mode):
        vecs = self.model._vectors

        # clean out vectors from last solve
        vecs['output'][vecname].set_val(0.0)
        vecs['residual'][vecname].set_val(0.0)
        if mode == 'rev':
            vecs['input'][vecname].set_val(0.0)

    #
    # input setter functions
    #
    def single_input_setter(self, idx, imeta, mode):
        """
        Set seed into the input vector in the single index case.

        Parameters
        ----------
        idx : int
            Total jacobian row or column index.
        imeta : dict
            Dictionary of iteration metadata.
        mode : str
            Direction of derivative solution.

        Returns
        -------
        set
            Set of relevant system names.
        tuple or None
            vec_name corresponding to the given index (or None).
        int or None
            key used for storage of cached linear solve (if active, else None).
        """
        vecname, rel_systems, cache_lin_sol = self.in_idx_map[mode][idx]

        self._zero_vecs('linear', mode)

        loc_idx = self.in_loc_idxs[mode][idx]
        if loc_idx >= 0:
            self.input_vec[mode]['linear'].set_val(self.seeds[mode][idx], loc_idx)

        if cache_lin_sol:
            return rel_systems, (vecname,), (idx, mode)
        else:
            return rel_systems, None, None

    def simul_coloring_input_setter(self, inds, itermeta, mode):
        """
        Set -1's into the input vector in the simul coloring case.

        Parameters
        ----------
        inds : list of int
            Total jacobian row or column indices.
        itermeta : dict
            Dictionary of iteration metadata.
        mode : str
            Direction of derivative solution.

        Returns
        -------
        set
            Set of relevant system names.
        tuple of str or None
            'linear' or None if linear solve caching is inactive.
        int or None
            key used for storage of cached linear solve (if active, else None).
        """
        if itermeta is None:
            return self.single_input_setter(inds[0], None, mode)

        self._zero_vecs('linear', mode)

        self.input_vec[mode]['linear'].set_val(itermeta['seeds'], itermeta['local_in_idxs'])

        if itermeta['cache_lin_solve']:
            return itermeta['relevant'], ('linear',), (inds[0], mode)
        else:
            return itermeta['relevant'], None, None

    def par_deriv_input_setter(self, inds, imeta, mode):
        """
        Set -1's into the input vector in the parallel derivative case.

        Parameters
        ----------
        inds : tuple of int
            Total jacobian row or column indices.
        imeta : dict
            Dictionary of iteration metadata.
        mode : str
            Direction of derivative solution.

        Returns
        -------
        set
            Set of relevant system names.
        list of str or None
            List of vec_names or None if linear solve caching is inactive.
        int or None
            key used for storage of cached linear solve (if active, else None).
        """
        all_rel_systems = set()
        vec_names = set()

        dist = self.comm.size > 1
        rank = self.comm.rank

        for i in inds:
            if not dist or self.in_loc_idxs[mode][i] >= 0:
                rel_systems, vnames, _ = self.single_input_setter(i, imeta, mode)
                _update_rel_systems(all_rel_systems, rel_systems)
                if vnames is not None:
                    vec_names.add(vnames[0])

        if vec_names:
            return all_rel_systems, sorted(vec_names), (inds[0], mode)
        else:
            return all_rel_systems, None, None

<<<<<<< HEAD
=======
    def matmat_input_setter(self, inds, imeta, mode):
        """
        Set -1's into the input vector in the matrix-matrix case.

        Parameters
        ----------
        inds : ndarray of int
            Total jacobian row or column indices.
        imeta : dict
            Dictionary of iteration metadata.
        mode : str
            Direction of derivative solution.

        Returns
        -------
        set
            Set of relevant system names.
        tuple of str or None
            (vec_name,) or None if linear solve caching is inactive.
        int or None
            key used for storage of cached linear solve (if active, else None).
        """
        input_vec = self.input_vec[mode]
        in_idx_map = self.in_idx_map[mode]
        in_loc_idxs = self.in_loc_idxs[mode]

        vec_name, rel_systems, cache_lin_sol = in_idx_map[inds[0]]

        self._zero_vecs(vec_name, mode)

        dinputs = input_vec[vec_name]

        for col, i in enumerate(inds):
            loc_idx = in_loc_idxs[i]
            if loc_idx != -1:
                # We apply a -1 here because the derivative of the output is minus the derivative
                # of the residual in openmdao.
                dinputs.set_val(self.seeds[mode][i], (loc_idx, col))

        if cache_lin_sol:
            return rel_systems, (vec_name,), (inds[0], mode)
        else:
            return rel_systems, None, None

    def par_deriv_matmat_input_setter(self, inds, imeta, mode):
        """
        Set -1's into the input vector in the matrix matrix with parallel deriv case.

        Parameters
        ----------
        inds : list of ndarray of int
            Total jacobian row or column indices.
        imeta : dict
            Dictionary of iteration metadata.
        mode : str
            Direction of derivative solution.

        Returns
        -------
        set
            Set of relevant system names.
        list of str or None
            vec_names or None if linear solve caching is inactive.
        int or None
            key used for storage of cached linear solve (if active, else None).
        """
        input_vec = self.input_vec[mode]
        in_idx_map = self.in_idx_map[mode]
        in_loc_idxs = self.in_loc_idxs[mode]

        all_rel_systems = set()
        cache = False

        vec_names = set()
        for matmat_idxs in inds:
            vec_name, rel_systems, cache_lin_sol = in_idx_map[matmat_idxs[0]]
            if cache_lin_sol:
                vec_names.add(vec_name)
            cache |= cache_lin_sol
            _update_rel_systems(all_rel_systems, rel_systems)

            self._zero_vecs(vec_name, mode)

            dinputs = input_vec[vec_name]
            ncol = dinputs._ncol

            for col, i in enumerate(matmat_idxs):
                loc_idx = in_loc_idxs[i]
                if loc_idx != -1:
                    if ncol > 1:
                        dinputs.set_val(self.seeds[mode][i], (loc_idx, col))
                    else:
                        dinputs.set_val(self.seeds[mode][i], loc_idx)

        if cache:
            return all_rel_systems, sorted(vec_names), (inds[0][0], mode)
        else:
            return all_rel_systems, None, None

>>>>>>> 02d084e2
    #
    # Jacobian setter functions
    #
    def simple_single_jac_scatter(self, i, mode):
        """
        Set the appropriate (local) part of the total jacobian for a single input index.

        Parameters
        ----------
        i : int
            Total jacobian row or column index.
        mode : str
            Direction of derivative solution.
        """
        deriv_idxs, jac_idxs, _ = self.sol2jac_map[mode]
        deriv_val = self.output_vec[mode]['linear'].asarray()
        if not self.get_remote:
            loc_idx = self.loc_jac_idxs[mode][i]
            if loc_idx >= 0:
                i = loc_idx
            else:
                return

        if mode == 'fwd':
            self.J[jac_idxs, i] = deriv_val[deriv_idxs]
        else:  # rev
            self.J[i, jac_idxs] = deriv_val[deriv_idxs]

    def _jac_setter_dist(self, i, mode):
        """
        Scatter the i'th row or allreduce the i'th column of the jacobian.

        Parameters
        ----------
        i : int
            Total jacobian row or column index.
        mode : str
            Direction of derivative solution.
        """
        if (self.get_remote and mode == 'fwd') or (not self.get_remote and mode == 'rev'):
            vecname, _, _ = self.in_idx_map[mode][i]
            scatter = self.jac_scatters[mode]
            if scatter is not None:
                if mode == 'fwd':
                    self.src_petsc[mode].array = self.J[:, i]
                    self.tgt_petsc[mode].array[:] = self.J[:, i]
                    scatter.scatter(self.src_petsc[mode], self.tgt_petsc[mode],
                                    addv=False, mode=False)
                    self.J[:, i] = self.tgt_petsc[mode].array
                else:  # rev only used with get_remote False
                    if self.dist_idx_map[mode][i]:  # distrib var, skip scatter
                        return
                    loc = self.loc_jac_idxs[mode][i]
                    if loc >= 0:
                        self.tgt_petsc[mode].array[:] = self.J[loc, :][self.nondist_loc_map[mode]]
                        self.src_petsc[mode].array[:] = self.J[loc, :][self.nondist_loc_map[mode]]
                    else:
                        self.src_petsc[mode].array[:] = 0.0
                    scatter.scatter(self.src_petsc[mode], self.tgt_petsc[mode],
                                    addv=True, mode=False)
                    if loc >= 0:
                        self.J[loc, :][self.nondist_loc_map[mode]] = self.tgt_petsc[mode].array
        elif self.get_remote and mode == 'rev':
            scratch = self.jac_scratch['rev'][1]
            scratch[:] = self.J[i]
            self.comm.Allreduce(scratch, self.J[i], op=MPI.SUM)

    def single_jac_setter(self, i, mode, meta):
        """
        Set the appropriate part of the total jacobian for a single input index.

        Parameters
        ----------
        i : int
            Total jacobian row or column index.
        mode : str
            Direction of derivative solution.
        meta : dict
            Metadata dict.
        """
        self.simple_single_jac_scatter(i, mode)
        if self.comm.size > 1:
            self._jac_setter_dist(i, mode)

    def par_deriv_jac_setter(self, inds, mode, meta):
        """
        Set the appropriate part of the total jacobian for multiple input indices.

        Parameters
        ----------
        inds : tuple of int
            Total jacobian row or column indices.
        mode : str
            Direction of derivative solution.
        meta : dict
            Metadata dict.
        """
        dist = self.comm.size > 1
        if dist:
            for i in inds:
                if self.in_loc_idxs[mode][i] >= 0:
                    self.simple_single_jac_scatter(i, mode)
                    break
            else:
                i = -1
            if mode == 'rev':
                if i < 0:
                    raw = self.comm.allgather((i, None))
                else:
                    raw = self.comm.allgather((i, self.J[i]))
                for ind, row in raw:
                    if row is not None:
                        self.J[ind, :] = row
            else:  # fwd
                if i < 0:
                    raw = self.comm.allgather((i, None))
                else:
                    raw = self.comm.allgather((i, self.J[:, i]))
                for ind, col in raw:
                    if col is not None:
                        self.J[:, ind] = col
        else:
            for i in inds:
                self.simple_single_jac_scatter(i, mode)

    def simul_coloring_jac_setter(self, inds, mode, meta):
        """
        Set the appropriate part of the total jacobian for simul coloring input indices.

        Parameters
        ----------
        inds : list of int
            Total jacobian row or column indices.
        mode : str
            Direction of derivative solution.
        meta : dict
            Metadata dict.
        """
        row_col_map = self.simul_coloring.get_row_col_map(mode)
        fwd = mode == 'fwd'
        dist = self.comm.size > 1

        J = self.J
        deriv_idxs, jac_idxs, _ = self.sol2jac_map[mode]

        deriv_val = self.output_vec[mode]['linear'].asarray()
        if self.jac_scratch is None:
            reduced_derivs = deriv_val[deriv_idxs]
        else:
            reduced_derivs = self.jac_scratch[mode][0]
            reduced_derivs[:] = 0.0
            reduced_derivs[jac_idxs] = deriv_val[deriv_idxs]

        if fwd:
            for i in inds:
                J[row_col_map[i], i] = reduced_derivs[row_col_map[i]]
                if dist:
                    self._jac_setter_dist(i, mode)
        else:  # rev
            for i in inds:
                J[i, row_col_map[i]] = reduced_derivs[row_col_map[i]]
                if dist:
                    self._jac_setter_dist(i, mode)

<<<<<<< HEAD
=======
    def matmat_jac_setter(self, inds, mode):
        """
        Set the appropriate part of the total jacobian for matrix matrix input indices.

        Parameters
        ----------
        inds : ndarray of int
            Total jacobian row or column indices.
        mode : str
            Direction of derivative solution. (ignored)
        """
        # in plain matmat, all inds are for a single variable for each iteration of the outer loop,
        # so any relevance can be determined only once.
        vecname, _, _ = self.in_idx_map[mode][inds[0]]
        dist = self.comm.size > 1
        fwd = mode == 'fwd'
        J = self.J

        deriv_idxs, jac_idxs, _ = self.sol2jac_map[mode]
        jac_inds = jac_idxs[vecname]
        outvec = self.output_vec[mode][vecname].asarray()
        ilen = len(inds)
        if fwd:
            for col, i in enumerate(inds):
                if ilen > 1:
                    colarr = outvec[:, col]
                else:
                    colarr = outvec
                J[jac_inds, i] = colarr[deriv_idxs[vecname]]
        else:  # rev
            for col, i in enumerate(inds):
                if ilen > 1:
                    colarr = outvec[:, col]
                else:
                    colarr = outvec
                J[i, jac_inds] = colarr[deriv_idxs[vecname]]

        if dist:
            for i in inds:
                self._jac_setter_dist(i, mode)

    def par_deriv_matmat_jac_setter(self, inds, mode):
        """
        Set the appropriate part of the total jacobian for par_deriv matrix matrix input indices.

        Parameters
        ----------
        inds : list of ndarray of int
            Total jacobian row or column indices.
        mode : str
            Direction of derivative solution. (ignored)
        """
        for matmat_idxs in inds:
            self.matmat_jac_setter(matmat_idxs, mode)

>>>>>>> 02d084e2
    def compute_totals(self):
        """
        Compute derivatives of desired quantities with respect to desired inputs.

        Returns
        -------
        derivs : object
            Derivatives in form requested by 'return_format'.
        """
        debug_print = self.debug_print
        par_print = self.par_deriv_printnames

        has_lin_cons = self.has_lin_cons

        model = self.model
        vec_dinput = model._vectors['input']
        vec_doutput = model._vectors['output']
        vec_dresid = model._vectors['residual']

        # Prepare model for calculation by cleaning out the derivatives
        # vectors.
        vec_dinput['linear'].set_val(0.0)
        vec_doutput['linear'].set_val(0.0)
        vec_dresid['linear'].set_val(0.0)

        # Linearize Model
        ln_solver = model._linear_solver
        with model._scaled_context_all():
            model._linearize(model._assembled_jac,
                             sub_do_ln=ln_solver._linearize_children())
        if ln_solver._assembled_jac is not None and \
           ln_solver._assembled_jac._under_complex_step:
            model.linear_solver._assembled_jac._update(model)
        ln_solver._linearize()
        self.J[:] = 0.0

        # Main loop over columns (fwd) or rows (rev) of the jacobian
        for mode in self.idx_iter_dict:
            for key, idx_info in self.idx_iter_dict[mode].items():
                imeta, idx_iter = idx_info
                for inds, input_setter, jac_setter, itermeta in idx_iter(imeta, mode):
                    rel_systems, vec_names, cache_key = input_setter(inds, itermeta, mode)

                    if debug_print:
                        if par_print and key in par_print:
                            varlist = '(' + ', '.join([name for name in par_print[key]]) + ')'
                            print('Solving color:', key, varlist, flush=True)
                        else:
                            if key == '@simul_coloring':
                                print(f'In mode: {mode}, Solving variable(s) using simul '
                                      'coloring:')
                                for local_ind in imeta['coloring']._local_indices(inds=inds,
                                                                                  mode=self.mode):
                                    print(f"   {local_ind}", flush=True)
                            else:
                                print(f"In mode: {mode}.\n('{self.ivc_print_names.get(key, key)}'"
                                      f", [{inds}])", flush=True)

                        t0 = time.time()

                    # restore old linear solution if cache_linear_solution was set by the user for
                    # any input variables involved in this linear solution.
                    with model._scaled_context_all():
                        if cache_key is not None and not has_lin_cons and self.mode == mode:
                            self._restore_linear_solution(cache_key, self.mode)
                            model._solve_linear(self.mode, rel_systems)
                            self._save_linear_solution(cache_key, self.mode)
                        else:
                            model._solve_linear(mode, rel_systems)

                    if debug_print:
                        print(f'Elapsed Time: {time.time() - t0} secs\n', flush=True)

                    jac_setter(inds, mode, imeta)

        # Driver scaling.
        if self.has_scaling:
            self._do_driver_scaling(self.J_dict)

        if debug_print:
            # Debug outputs scaled derivatives.
            self._print_derivatives()

        return self.J_final

    def compute_totals_approx(self, initialize=False, progress_out_stream=None):
        """
        Compute derivatives of desired quantities with respect to desired inputs.

        Uses an approximation method, e.g., fd or cs to calculate the derivatives.

        Parameters
        ----------
        initialize : bool
            Set to True to re-initialize the FD in model. This is only needed when manually
            calling compute_totals on the problem.
        progress_out_stream : None or file-like object
            Where to send human readable output. None by default which suppresses the output.

        Returns
        -------
        derivs : object
            Derivatives in form requested by 'return_format'.
        """
        of = self.of
        wrt = self.wrt
        model = self.model
        comm = model.comm
        return_format = self.return_format
        debug_print = self.debug_print

        # Prepare model for calculation by cleaning out the derivatives
        # vectors.
        model._vectors['input']['linear'].set_val(0.0)
        model._vectors['output']['linear'].set_val(0.0)
        model._vectors['residual']['linear'].set_val(0.0)

        # Solve for derivs with the approximation_scheme.
        # This cuts out the middleman by grabbing the Jacobian directly after linearization.

        # Re-initialize so that it is clean.
        if initialize:

            # Need this cache cleared because we re-initialize after computing linear constraints.
            model._approx_subjac_keys = None

            if model._approx_schemes:
                method = list(model._approx_schemes)[0]
                kwargs = model._owns_approx_jac_meta
                model.approx_totals(method=method, **kwargs)
                if progress_out_stream is not None:
                    model._approx_schemes[method]._progress_out = progress_out_stream
            else:
                model.approx_totals(method='fd')
                if progress_out_stream is not None:
                    model._approx_schemes['fd']._progress_out = progress_out_stream

            model._setup_jacobians(recurse=False)
            model._setup_approx_partials()
            if model._coloring_info['coloring'] is not None:
                model._update_wrt_matches(model._coloring_info)

        # Linearize Model
        model._linearize(model._assembled_jac,
                         sub_do_ln=model._linear_solver._linearize_children())

        approx_jac = model._jacobian._subjacs_info

        of_idx = model._owns_approx_of_idx
        wrt_idx = model._owns_approx_wrt_idx
        wrt_meta = self.wrt_meta

        t0 = time.time()

        totals = self.J_dict
        if return_format == 'flat_dict':
            for prom_out, output_name in zip(self.prom_of, of):
                if output_name in self.remote_vois:
                    continue
                dist_resp = self._dist_driver_vars.get(output_name)

                for prom_in, input_name in zip(self.prom_wrt, wrt):
                    if input_name in self.remote_vois:
                        continue

                    if output_name in wrt_meta and output_name != input_name:
                        # Special case where we constrain an input, and need derivatives of that
                        # constraint wrt all other inputs.
                        continue

                    ofidx = of_idx[output_name] if output_name in of_idx else _full_slice
                    wrtidx = wrt_idx[input_name] if input_name in wrt_idx else _full_slice

                    approxJ = approx_jac[output_name, input_name]

                    totals[prom_out, prom_in][:] = _get_approx_subjac(approxJ,
                                                                      prom_out, prom_in, ofidx,
                                                                      wrtidx, dist_resp, comm)

        elif return_format in ('dict', 'array'):
            for prom_out, output_name in zip(self.prom_of, of):
                if output_name in self.remote_vois:
                    continue

                tot = totals[prom_out]

                dist_resp = self._dist_driver_vars.get(output_name)

                for prom_in, input_name in zip(self.prom_wrt, wrt):
                    if input_name in self.remote_vois:
                        continue
                    if output_name in wrt_meta and output_name != input_name:
                        # Special case where we constrain an input, and need derivatives of that
                        # constraint wrt all other inputs.
                        continue

                    ofidx = of_idx[output_name] if output_name in of_idx else _full_slice
                    wrtidx = wrt_idx[input_name] if input_name in wrt_idx else _full_slice

                    if prom_out == prom_in and isinstance(tot[prom_in], dict):
                        rows, cols, data = tot[prom_in]['coo']
                        data[:] = _get_approx_subjac(approx_jac[output_name, input_name],
                                                     prom_out, prom_in, ofidx, wrtidx,
                                                     dist_resp, comm)[rows, cols]
                    else:
                        tot[prom_in][:] = _get_approx_subjac(approx_jac[output_name, input_name],
                                                             prom_out, prom_in, ofidx, wrtidx,
                                                             dist_resp, comm)

        else:
            msg = "Unsupported return format '%s." % return_format
            raise NotImplementedError(msg)

        if debug_print:
            print(f'Elapsed time to approx totals: {time.time() - t0} secs\n', flush=True)

        # Driver scaling.
        if self.has_scaling:
            self._do_driver_scaling(totals)

        if return_format == 'array':
            totals = self.J  # change back to array version

        if debug_print:
            # Debug outputs scaled derivatives.
            self._print_derivatives()

        return totals

    def check_total_jac(self, raise_error=True, tol=1e-16):
        """
        Check recently computed totals derivative jacobian for problems.

        Some optimizers can't handle a jacobian when a design variable has no effect on the
        constraints, or a constraint is unaffected by a design variable. This method
        checks for these cases.

        Parameters
        ----------
        tol : double
            Tolerance for the check.
        raise_error : bool
            If True, raise an exception if a zero row or column is found.
        """
        J = np.abs(self.J)
        nrows, ncols = J.shape
        zero_rows = []
        zero_cols = []

        # Check for zero rows, which correspond to constraints unaffected by any design vars.
        for j in np.arange(nrows):
            if np.all(J[j, :] < tol):
                for name, val in self.of_meta.items():
                    if j > val[0].stop - 1:
                        continue
                    break
                if name in self.ivc_print_names:
                    name = self.ivc_print_names[name]
                if name not in zero_rows:
                    zero_rows.append(name)

        if zero_rows:
            msg = f"Constraints or objectives {zero_rows} cannot be impacted by the design " + \
                "variables of the problem."
            if raise_error:
                raise RuntimeError(msg)
            else:
                issue_warning(msg, category=DerivativesWarning)

        # Check for zero cols, which correspond to design vars that don't affect anything.
        for j in np.arange(ncols):
            if np.all(J[:, j] < tol):
                for name, val in self.wrt_meta.items():
                    if j > val[0].stop - 1:
                        continue
                    break
                if name in self.ivc_print_names:
                    name = self.ivc_print_names[name]
                if name not in zero_cols:
                    zero_cols.append(name)

        if zero_cols:
            msg = f"Design variables {zero_cols} have no impact on the constraints or objective."
            if raise_error:
                raise RuntimeError(msg)
            else:
                issue_warning(msg, category=DerivativesWarning)

    def _restore_linear_solution(self, key, mode):
        """
        Restore the previous linear solution.

        Parameters
        ----------
<<<<<<< HEAD
        key: hashable object
=======
        vec_names : list of str
            Names of output vectors to restore.
        key : hashable object
>>>>>>> 02d084e2
            Key to lookup linear solution.
        mode : str
            Direction of derivative solution.
        """
        lin_sol_cache = self.lin_sol_cache
        if key in lin_sol_cache:
            doutputs = self.output_vec[mode]['linear']
            doutputs.set_val(lin_sol_cache[key])
        else:
            lin_sol_cache[key] = deepcopy(self.output_vec[mode]['linear'].asarray())

    def _save_linear_solution(self, key, mode):
        """
        Save the current linear solution.

        Parameters
        ----------
<<<<<<< HEAD
        key: hashable object
=======
        vec_names : list of str
            Names of output vectors to restore.
        key : hashable object
>>>>>>> 02d084e2
            Key to lookup linear solution.
        mode : str
            Direction of derivative solution.
        """
        self.lin_sol_cache[key][:] = self.output_vec[mode]['linear'].asarray()

    def _do_driver_scaling(self, J):
        """
        Apply scalers to the jacobian if the driver defined any.

        Parameters
        ----------
        J : dict
            Jacobian to be scaled.
        """
        # use promoted names for design vars and responses
        desvars = self.prom_design_vars
        responses = self.prom_responses

        if self.return_format in ('dict', 'array'):
            for prom_out, odict in J.items():
                oscaler = responses[prom_out]['total_scaler']

                for prom_in, val in odict.items():
                    iscaler = desvars[prom_in]['total_scaler']

                    # Scale response side
                    if oscaler is not None:
                        val[:] = (oscaler * val.T).T

                    # Scale design var side
                    if iscaler is not None:
                        val *= 1.0 / iscaler

        elif self.return_format == 'flat_dict':
            for tup, val in J.items():
                prom_out, prom_in = tup
                oscaler = responses[prom_out]['total_scaler']
                iscaler = desvars[prom_in]['total_scaler']

                # Scale response side
                if oscaler is not None:
                    val[:] = (oscaler * val.T).T

                # Scale design var side
                if iscaler is not None:
                    val *= 1.0 / iscaler
        else:
            raise RuntimeError("Derivative scaling by the driver only supports the 'dict' and "
                               "'array' formats at present.")

    def _print_derivatives(self):
        """
        Print out the derivatives when debug_print is True.
        """
        if self.return_format == 'dict':
            J_dict = self.J_dict
            for of, wrt_dict in J_dict.items():
                for wrt, J_sub in wrt_dict.items():
                    if wrt in self.ivc_print_names:
                        wrt = self.ivc_print_names[wrt]
                    pprint.pprint({(of, wrt): J_sub})
        else:
            J = self.J
            for i, of in enumerate(self.of):
                if of in self.remote_vois:
                    continue
                out_slice = self.of_meta[of][0]
                for j, wrt in enumerate(self.wrt):
                    if wrt not in self.remote_vois:
                        deriv = J[out_slice, self.wrt_meta[wrt][0]]
                        if wrt in self.ivc_print_names:
                            wrt = self.ivc_print_names[wrt]
                        pprint.pprint({(of, wrt): deriv})

        print('')
        sys.stdout.flush()

    def record_derivatives(self, requester, metadata):
        """
        Record derivatives to the recorder.

        Parameters
        ----------
        requester : <Driver>
            Object requesting derivatives.
        metadata : dict
            Dictionary containing execution metadata.
        """
        self.model._recording_iter.push((requester._get_name(), requester.iter_count))

        try:
            totals = self._get_dict_J(self.J, self.wrt, self.prom_wrt, self.of, self.prom_of,
                                      self.wrt_meta, self.of_meta, 'flat_dict_structured_key')
            requester._rec_mgr.record_derivatives(requester, totals, metadata)

        finally:
            self.model._recording_iter.pop()


def _get_approx_subjac(jac_meta, prom_out, prom_in, of_idx, wrt_idx, dist_resp, comm):
    """
    Return proper subjacobian based on input/output names and indices.

    Parameters
    ----------
    jac_meta : dict
        Partial subjacobian metadata coming from approx_jac.
    prom_out : str
        Promoted output name.
    prom_in : str
        Promoted input name.
    of_idx : ndarray or slice
        Output indices, if any.
    wrt_idx : ndarray or slice
        Input indices, if any.
    dist_resp : None or tuple
        Tuple containing indices and sizes if this response is distributed.
    comm : MPI.Comm or <FakeComm>
        MPI communicator object.

    Returns
    -------
    ndarray
        The desired subjacobian.
    """
    # of_idx and wrt_idx are relative to the full sized of and wrt vars, but
    # 'rows' and 'cols' are relative to the subjac after compression based on of_idx
    # and wrt_idx.
    if jac_meta['rows'] is not None:
        if prom_in == prom_out:
            nrows, ncols = jac_meta['shape']
            if of_idx is _full_slice or wrt_idx is _full_slice:
                sz = nrows  # nrows = ncols since this subjac is square
            else:
                sz = np.max(of_idx)
                sz = max(sz, np.max(wrt_idx)) + 1
            # take sections of the identity matrix based on of_idx and wrt_idx
            sz = max(sz, nrows, ncols)
            tot = np.eye(sz)[of_idx, wrt_idx]
        else:
            tot = np.zeros(jac_meta['shape'])
            tot[jac_meta['rows'], jac_meta['cols']] = jac_meta['value']
    else:
        tot = jac_meta['value']

    if dist_resp:
        n_wrt = tot.shape[1]
        tot = tot.flatten()
        _, sizes, _ = dist_resp
        n_of_global = np.sum(sizes)

        # Adjust sizes to account for wrt dimension in jacobian.
        sizes = sizes * n_wrt

        offsets = np.zeros(sizes.size, dtype=INT_DTYPE)
        offsets[1:] = np.cumsum(sizes[:-1])
        all_tot = np.zeros(n_of_global * n_wrt)

        comm.Allgatherv(tot, [all_tot, sizes, offsets, MPI.DOUBLE])
        tot = all_tot.reshape((n_of_global, n_wrt))

    return tot


def _check_voi_meta(name, parallel_deriv_color, simul_coloring):
    """
    Check the contents of the given metadata for incompatible options.

    An exception will be raised if options are incompatible.

    Parameters
    ----------
    name : str
        Name of the variable.
    parallel_deriv_color : str
        Color of parallel deriv grouping.
<<<<<<< HEAD
    simul_coloring: ndarray
=======
    matmat : bool
        If True, vectorize derivatives for this variable.
    simul_coloring : ndarray
>>>>>>> 02d084e2
        Array of colors. Each entry corresponds to a column or row of the total jacobian.
    """
    if simul_coloring:
        if parallel_deriv_color:
            raise RuntimeError("Using both simul_coloring and parallel_deriv_color with "
                               "variable '%s' is not supported." % name)


def _fix_pdc_lengths(idx_iter_dict):
    """
    Take any parallel_deriv_color entries and make sure their index arrays are same length.

    Parameters
    ----------
    idx_iter_dict : dict
        Dict of a name/color mapped to indexing information.
    """
    for imeta, _ in idx_iter_dict.values():
        par_deriv_color = imeta['par_deriv_color']
        range_list = imeta['idx_list']
        if par_deriv_color:
            lens = np.array([end - start for start, end in range_list])
            maxlen = np.max(lens)
            diffs = lens - maxlen
            if np.any(diffs):
                for i, diff in enumerate(diffs):
                    start, end = range_list[i]
                    if diff < 0:
                        range_list[i] = np.empty(maxlen, dtype=INT_DTYPE)
                        range_list[i][:end - start] = np.arange(start, end, dtype=INT_DTYPE)
                        range_list[i][end - start:] = range_list[i][end - start - 1]
                    else:
                        range_list[i] = np.arange(start, end, dtype=INT_DTYPE)
            else:
                # just convert all (start, end) tuples to aranges
                for i, (start, end) in enumerate(range_list):
                    range_list[i] = np.arange(start, end, dtype=INT_DTYPE)


def _update_rel_systems(all_rel_systems, rel_systems):
    """
    Combine all relevant systems in those cases where we have multiple input variables involved.

    Parameters
    ----------
    all_rel_systems : set
        Current set of all relevant system names.
    rel_systems : set
        Set of relevant system names for the latest iteration.
    """
    if all_rel_systems is _contains_all or rel_systems is _contains_all:
        all_rel_systems = _contains_all
    else:
        all_rel_systems.update(rel_systems)<|MERGE_RESOLUTION|>--- conflicted
+++ resolved
@@ -957,60 +957,7 @@
         """
         idxs = imeta['idx_list']
         for tup in zip(*idxs):
-<<<<<<< HEAD
             yield tup, self.par_deriv_input_setter, self.par_deriv_jac_setter, imeta
-=======
-            yield tup, self.par_deriv_input_setter, self.par_deriv_jac_setter, None
-
-    def matmat_iter(self, imeta, mode):
-        """
-        Iterate over index lists for the matrix matrix case.
-
-        Parameters
-        ----------
-        imeta : dict
-            Dictionary of iteration metadata.
-        mode : str
-            Direction of derivative solution.
-
-        Yields
-        ------
-        list of int
-            Current indices.
-        method
-            Input setter method.
-        method
-            Jac setter method.
-        """
-        for idx_list in imeta['idx_list']:
-            yield idx_list, self.matmat_input_setter, self.matmat_jac_setter, None
-
-    def par_deriv_matmat_iter(self, imeta, mode):
-        """
-        Iterate over index lists for the combined parallel deriv matrix matrix case.
-
-        Parameters
-        ----------
-        imeta : dict
-            Dictionary of iteration metadata.
-        mode : str
-            Direction of derivative solution.
-
-        Yields
-        ------
-        list of ndarray of int
-            Current indices.
-        method
-            Input setter method.
-        method
-            Jac setter method.
-        """
-        # here, idxs is a list of arrays.  One array in the list for each parallel deriv
-        # variable, and the entries in each array are all of the indices corresponding
-        # to that variable's rows or columns in the total jacobian.
-        idxs = imeta['idx_list']
-        yield idxs, self.par_deriv_matmat_input_setter, self.par_deriv_matmat_jac_setter, None
->>>>>>> 02d084e2
 
     def _zero_vecs(self, vecname, mode):
         vecs = self.model._vectors
@@ -1133,108 +1080,6 @@
         else:
             return all_rel_systems, None, None
 
-<<<<<<< HEAD
-=======
-    def matmat_input_setter(self, inds, imeta, mode):
-        """
-        Set -1's into the input vector in the matrix-matrix case.
-
-        Parameters
-        ----------
-        inds : ndarray of int
-            Total jacobian row or column indices.
-        imeta : dict
-            Dictionary of iteration metadata.
-        mode : str
-            Direction of derivative solution.
-
-        Returns
-        -------
-        set
-            Set of relevant system names.
-        tuple of str or None
-            (vec_name,) or None if linear solve caching is inactive.
-        int or None
-            key used for storage of cached linear solve (if active, else None).
-        """
-        input_vec = self.input_vec[mode]
-        in_idx_map = self.in_idx_map[mode]
-        in_loc_idxs = self.in_loc_idxs[mode]
-
-        vec_name, rel_systems, cache_lin_sol = in_idx_map[inds[0]]
-
-        self._zero_vecs(vec_name, mode)
-
-        dinputs = input_vec[vec_name]
-
-        for col, i in enumerate(inds):
-            loc_idx = in_loc_idxs[i]
-            if loc_idx != -1:
-                # We apply a -1 here because the derivative of the output is minus the derivative
-                # of the residual in openmdao.
-                dinputs.set_val(self.seeds[mode][i], (loc_idx, col))
-
-        if cache_lin_sol:
-            return rel_systems, (vec_name,), (inds[0], mode)
-        else:
-            return rel_systems, None, None
-
-    def par_deriv_matmat_input_setter(self, inds, imeta, mode):
-        """
-        Set -1's into the input vector in the matrix matrix with parallel deriv case.
-
-        Parameters
-        ----------
-        inds : list of ndarray of int
-            Total jacobian row or column indices.
-        imeta : dict
-            Dictionary of iteration metadata.
-        mode : str
-            Direction of derivative solution.
-
-        Returns
-        -------
-        set
-            Set of relevant system names.
-        list of str or None
-            vec_names or None if linear solve caching is inactive.
-        int or None
-            key used for storage of cached linear solve (if active, else None).
-        """
-        input_vec = self.input_vec[mode]
-        in_idx_map = self.in_idx_map[mode]
-        in_loc_idxs = self.in_loc_idxs[mode]
-
-        all_rel_systems = set()
-        cache = False
-
-        vec_names = set()
-        for matmat_idxs in inds:
-            vec_name, rel_systems, cache_lin_sol = in_idx_map[matmat_idxs[0]]
-            if cache_lin_sol:
-                vec_names.add(vec_name)
-            cache |= cache_lin_sol
-            _update_rel_systems(all_rel_systems, rel_systems)
-
-            self._zero_vecs(vec_name, mode)
-
-            dinputs = input_vec[vec_name]
-            ncol = dinputs._ncol
-
-            for col, i in enumerate(matmat_idxs):
-                loc_idx = in_loc_idxs[i]
-                if loc_idx != -1:
-                    if ncol > 1:
-                        dinputs.set_val(self.seeds[mode][i], (loc_idx, col))
-                    else:
-                        dinputs.set_val(self.seeds[mode][i], loc_idx)
-
-        if cache:
-            return all_rel_systems, sorted(vec_names), (inds[0][0], mode)
-        else:
-            return all_rel_systems, None, None
-
->>>>>>> 02d084e2
     #
     # Jacobian setter functions
     #
@@ -1399,64 +1244,6 @@
                 if dist:
                     self._jac_setter_dist(i, mode)
 
-<<<<<<< HEAD
-=======
-    def matmat_jac_setter(self, inds, mode):
-        """
-        Set the appropriate part of the total jacobian for matrix matrix input indices.
-
-        Parameters
-        ----------
-        inds : ndarray of int
-            Total jacobian row or column indices.
-        mode : str
-            Direction of derivative solution. (ignored)
-        """
-        # in plain matmat, all inds are for a single variable for each iteration of the outer loop,
-        # so any relevance can be determined only once.
-        vecname, _, _ = self.in_idx_map[mode][inds[0]]
-        dist = self.comm.size > 1
-        fwd = mode == 'fwd'
-        J = self.J
-
-        deriv_idxs, jac_idxs, _ = self.sol2jac_map[mode]
-        jac_inds = jac_idxs[vecname]
-        outvec = self.output_vec[mode][vecname].asarray()
-        ilen = len(inds)
-        if fwd:
-            for col, i in enumerate(inds):
-                if ilen > 1:
-                    colarr = outvec[:, col]
-                else:
-                    colarr = outvec
-                J[jac_inds, i] = colarr[deriv_idxs[vecname]]
-        else:  # rev
-            for col, i in enumerate(inds):
-                if ilen > 1:
-                    colarr = outvec[:, col]
-                else:
-                    colarr = outvec
-                J[i, jac_inds] = colarr[deriv_idxs[vecname]]
-
-        if dist:
-            for i in inds:
-                self._jac_setter_dist(i, mode)
-
-    def par_deriv_matmat_jac_setter(self, inds, mode):
-        """
-        Set the appropriate part of the total jacobian for par_deriv matrix matrix input indices.
-
-        Parameters
-        ----------
-        inds : list of ndarray of int
-            Total jacobian row or column indices.
-        mode : str
-            Direction of derivative solution. (ignored)
-        """
-        for matmat_idxs in inds:
-            self.matmat_jac_setter(matmat_idxs, mode)
-
->>>>>>> 02d084e2
     def compute_totals(self):
         """
         Compute derivatives of desired quantities with respect to desired inputs.
@@ -1751,13 +1538,7 @@
 
         Parameters
         ----------
-<<<<<<< HEAD
-        key: hashable object
-=======
-        vec_names : list of str
-            Names of output vectors to restore.
         key : hashable object
->>>>>>> 02d084e2
             Key to lookup linear solution.
         mode : str
             Direction of derivative solution.
@@ -1775,13 +1556,7 @@
 
         Parameters
         ----------
-<<<<<<< HEAD
-        key: hashable object
-=======
-        vec_names : list of str
-            Names of output vectors to restore.
         key : hashable object
->>>>>>> 02d084e2
             Key to lookup linear solution.
         mode : str
             Direction of derivative solution.
@@ -1959,13 +1734,7 @@
         Name of the variable.
     parallel_deriv_color : str
         Color of parallel deriv grouping.
-<<<<<<< HEAD
-    simul_coloring: ndarray
-=======
-    matmat : bool
-        If True, vectorize derivatives for this variable.
     simul_coloring : ndarray
->>>>>>> 02d084e2
         Array of colors. Each entry corresponds to a column or row of the total jacobian.
     """
     if simul_coloring:
