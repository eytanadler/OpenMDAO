--- conflicted
+++ resolved
@@ -253,23 +253,15 @@
         with warnings.catch_warnings(record=True) as w:
             p.setup(check=False)
 
-<<<<<<< HEAD
-        self.assertTrue(issubclass(w[0].category, UserWarning))
-        self.assertEqual(str(w[0].message),
-                         "The 'distributed' option is set to True for Component C2, "
-                         "but there is no distributed vector implementation (MPI/PETSc) "
-                         "available. The default non-distributed vectors will be used.")
-=======
         expected = ("The 'distributed' option is set to True for Component C2, "
                     "but there is no distributed vector implementation (MPI/PETSc) "
                     "available. The default non-distributed vectors will be used.")
 
         for warn in w:
-           if str(warn.message) == expected:
-               break
+            if str(warn.message) == expected:
+                break
         else:
             self.fail("Did not see expected warning: %s" % expected)
->>>>>>> 9ff78e23
 
         # Conclude setup but don't run model.
         p.final_setup()
@@ -525,13 +517,6 @@
             p.setup(check=False)
 
         if PETScVector is None:
-<<<<<<< HEAD
-            self.assertTrue(issubclass(w[0].category, UserWarning))
-            self.assertEqual(str(w[0].message),
-                             "The 'distributed' option is set to True for Component C2, "
-                             "but there is no distributed vector implementation (MPI/PETSc) "
-                             "available. The default non-distributed vectors will be used.")
-=======
             expected = ("The 'distributed' option is set to True for Component C2, "
                         "but there is no distributed vector implementation (MPI/PETSc) "
                         "available. The default non-distributed vectors will be used.")
@@ -541,7 +526,6 @@
                     break
             else:
                 self.fail("Did not see expected warning: %s" % expected)
->>>>>>> 9ff78e23
 
         p.final_setup()
 
