--- conflicted
+++ resolved
@@ -44,11 +44,7 @@
 from openmdao.utils.indexer import indexer
 from openmdao.utils.record_util import create_local_meta
 from openmdao.utils.reports_system import get_reports_to_activate, activate_reports, \
-<<<<<<< HEAD
-    clear_reports, get_reports_dir, _load_report_plugins, reports_active
-=======
-    clear_reports, get_reports_dir, _load_report_plugins
->>>>>>> 9f4ca150
+    clear_reports, get_reports_dir, _load_report_plugins, _truthy
 from openmdao.utils.general_utils import ContainsAll, pad_name, _is_slicer_op, LocalRangeIterable, \
     _find_dict_meta
 from openmdao.utils.om_warnings import issue_warning, DerivativesWarning, warn_deprecation, \
@@ -109,7 +105,7 @@
         The default problem name.
     """
     name = _get_top_script()
-    if name is None:
+    if name is None or os.environ.get('TESTFLO_RUNNING', '0').lower() in _truthy:
         return 'problem'
 
     return name.stem
@@ -2260,11 +2256,17 @@
 
         self.model._set_complex_step_mode(active)
 
-    def get_reports_dir(self):
+    def get_reports_dir(self, force=False):
         """
         Get the path to the directory where the report files should go.
 
         If it doesn't exist, it will be created.
+
+        Parameters
+        ----------
+        force : bool
+            If True, create the reports directory if it doesn't exist, even if this Problem does
+            not have any active reports. This can happen when running testflo.
 
         Returns
         -------
@@ -2273,7 +2275,7 @@
         """
         reports_dirpath = pathlib.Path(get_reports_dir()).joinpath(f'{self._name}')
 
-        if self.comm.rank == 0 and self._reports:
+        if self.comm.rank == 0 and (force or self._reports):
             pathlib.Path(reports_dirpath).mkdir(parents=True, exist_ok=True)
 
         return reports_dirpath
