--- conflicted
+++ resolved
@@ -56,16 +56,9 @@
         if self.testflo_running is not None:
             os.environ['TESTFLO_RUNNING'] = self.testflo_running
 
-<<<<<<< HEAD
     def setup_and_run_simple_problem(self, prob_name=None, driver=None, reports=_UNDEFINED):
         prob = om.Problem(reports=reports, name=prob_name)
-=======
-    def setup_and_run_simple_problem(self, driver=None, reports=_UNDEFINED, reports_dir=_UNDEFINED, linear=False):
-        if reports_dir is not _UNDEFINED:
-            om.set_reports_dir(reports_dir)
-
-        prob = om.Problem(reports=reports)
->>>>>>> 8113a4bb
+
         model = prob.model
 
         model.add_subsystem('p1', om.IndepVarComp('x', 0.0), promotes=['x'])
