"""Define the base Solver, NonlinearSolver, and LinearSolver classes."""

from collections import OrderedDict
import os
import pprint
import re
import sys
import weakref

import numpy as np

from openmdao.core.analysis_error import AnalysisError
from openmdao.recorders.recording_iteration_stack import Recording
from openmdao.recorders.recording_manager import RecordingManager
from openmdao.utils.mpi import MPI
from openmdao.utils.options_dictionary import OptionsDictionary
from openmdao.utils.record_util import create_local_meta, check_path
from openmdao.warnings import issue_warning, SolverWarning
from openmdao.core.component import Component

_emptyset = set()


class SolverInfo(object):
    """
    Communal object for storing some formatting for solver iprint.

    Attributes
    ----------
    prefix : str
        Prefix to prepend during this iprint.
    stack : list
        List of strings; strings are popped and appended as needed.
    """

    def __init__(self):
        """
        Initialize.
        """
        self.prefix = ""
        self.stack = []

    def clear(self):
        """
        Clear out the iprint stack, in case something is left over from a handled exception.
        """
        self.prefix = ""
        self.stack = []

    def pop(self):
        """
        Remove one level of solver depth in the printing.
        """
        last_string = self.stack.pop()
        nchar = len(last_string)
        self.prefix = self.prefix[:-nchar]

    def append_solver(self):
        """
        Add a new level for the main solver in a group.
        """
        new_str = '+  '
        self.prefix += new_str
        self.stack.append(new_str)

    def append_subsolver(self):
        """
        Add a new level for any sub-solver for your solver.
        """
        new_str = '|  '
        self.prefix += new_str
        self.stack.append(new_str)

    def append_precon(self):
        """
        Add a new level for any preconditioner to a linear solver.
        """
        new_str = '| precon:'
        self.prefix += new_str
        self.stack.append(new_str)

    def save_cache(self):
        """
        Save prefix and stack so that they can be restored later in event of an exception recovery.

        Returns
        -------
        tuple(str, list)
            cache of current stack
        """
        return (self.prefix, self.stack)

    def restore_cache(self, cache):
        """
        Restore previously saved iprint stack names.

        Parameters
        ----------
        cache : tuple(str, list)
            cache of current stack
        """
        self.prefix, self.stack = cache


class Solver(object):
    """
    Base solver class.

    This class is subclassed by NonlinearSolver and LinearSolver,
    which are in turn subclassed by actual solver implementations.

    Attributes
    ----------
    _system : <System>
        Pointer to the owning system.
    _depth : int
        How many subsolvers deep this solver is (0 means not a subsolver).
<<<<<<< HEAD
    _mode: str
=======
    _vec_names : [str, ...]
        List of right-hand-side (RHS) vector names.
    _mode : str
>>>>>>> 02d084e2
        'fwd' or 'rev', applicable to linear solvers only.
    _iter_count : int
        Number of iterations for the current invocation of the solver.
    _rec_mgr : <RecordingManager>
        object that manages all recorders added to this solver
    cite : str
        Listing of relevant citations that should be referenced when
        publishing work that uses this class.
    options : <OptionsDictionary>
        Options dictionary.
    recording_options : <OptionsDictionary>
        Recording options dictionary.
    supports : <OptionsDictionary>
        Options dictionary describing what features are supported by this
        solver.
    _filtered_vars_to_record : Dict
        Dict of list of var names to record
    _norm0 : float
        Normalization factor
    _problem_meta : dict
        Problem level metadata.
    """

    # Object to store some formatting for iprint that is shared across all solvers.
    SOLVER = 'base_solver'

    def __init__(self, **kwargs):
        """
        Initialize all attributes.

        Parameters
        ----------
        **kwargs : dict of keyword arguments
            Keyword arguments that will be mapped into the Solver options.
        """
        self._system = None
        self._depth = 0
        self._mode = 'fwd'
        self._iter_count = 0
        self._problem_meta = None

        # Solver options
        self.options = OptionsDictionary(parent_name=self.msginfo)
        self.options.declare('maxiter', types=int, default=10,
                             desc='maximum number of iterations')
        self.options.declare('atol', default=1e-10,
                             desc='absolute error tolerance')
        self.options.declare('rtol', default=1e-10,
                             desc='relative error tolerance')
        self.options.declare('iprint', types=int, default=1,
                             desc='whether to print output')
        self.options.declare('err_on_non_converge', types=bool, default=False,
                             desc="When True, AnalysisError will be raised if we don't converge.")

        # Case recording options
        self.recording_options = OptionsDictionary(parent_name=self.msginfo)
        self.recording_options.declare('record_abs_error', types=bool, default=True,
                                       desc='Set to True to record absolute error at the \
                                       solver level')
        self.recording_options.declare('record_rel_error', types=bool, default=True,
                                       desc='Set to True to record relative error at the \
                                       solver level')
        self.recording_options.declare('record_inputs', types=bool, default=True,
                                       desc='Set to True to record inputs at the solver level')
        self.recording_options.declare('record_outputs', types=bool, default=True,
                                       desc='Set to True to record outputs at the solver level')
        self.recording_options.declare('record_solver_residuals', types=bool, default=False,
                                       desc='Set to True to record residuals at the solver level')
        self.recording_options.declare('record_metadata', types=bool, desc='Deprecated. Recording '
                                       'of metadata will always be done',
                                       deprecation="The recording option, record_metadata, on "
                                       "Solver is "
                                       "deprecated. Recording of metadata will always be done",
                                       default=True)
        self.recording_options.declare('includes', types=list, default=['*'],
                                       desc="Patterns for variables to include in recording. \
                                       Paths are relative to solver's Group. \
                                       Uses fnmatch wildcards")
        self.recording_options.declare('excludes', types=list, default=[],
                                       desc="Patterns for vars to exclude in recording. \
                                       (processed post-includes) \
                                       Paths are relative to solver's Group. \
                                       Uses fnmatch wildcards"
                                       )
        # Case recording related
        self._filtered_vars_to_record = {}
        self._norm0 = 0.0

        # What the solver supports.
        self.supports = OptionsDictionary(parent_name=self.msginfo)
        self.supports.declare('gradients', types=bool, default=False)
        self.supports.declare('implicit_components', types=bool, default=False)

        self._declare_options()
        self.options.update(kwargs)

        self._rec_mgr = RecordingManager()

        self.cite = ""

    @property
    def msginfo(self):
        """
        Return info to prepend to messages.

        Returns
        -------
        str
            Info to prepend to messages.
        """
        if self._system is None:
            return type(self).__name__
        return '{} in {}'.format(type(self).__name__, self._system().msginfo)

    @property
    def _recording_iter(self):
        if self._problem_meta is None:
            raise RuntimeError(f"{self.msginfo}: Can't access recording_iter because "
                               "_setup_solvers has not been called.")
        return self._problem_meta['recording_iter']

    @property
    def _solver_info(self):
        if self._problem_meta is None:
            raise RuntimeError(f"{self.msginfo}: Can't access solver_info because _setup_solvers "
                               "has not been called.")
        return self._problem_meta['solver_info']

    def _assembled_jac_solver_iter(self):
        """
        Return an empty generator of lin solvers using assembled jacs.
        """
        for i in ():
            yield

    def add_recorder(self, recorder):
        """
        Add a recorder to the solver's RecordingManager.

        Parameters
        ----------
        recorder : <CaseRecorder>
           A recorder instance to be added to RecManager.
        """
        if MPI:
            raise RuntimeError(
                "Recording of Solvers when running parallel code is not supported yet")
        self._rec_mgr.append(recorder)

    def _declare_options(self):
        """
        Declare options before kwargs are processed in the init method.

        This is optionally implemented by subclasses of Solver.
        """
        pass

    def _setup_solvers(self, system, depth):
        """
        Assign system instance, set depth, and optionally perform setup.

        Parameters
        ----------
        system : <System>
            pointer to the owning system.
        depth : int
            depth of the current system (already incremented).
        """
        self._system = weakref.ref(system)
        self._depth = depth
        self._problem_meta = system._problem_meta

        if system.pathname:
            parent_name = self.msginfo
            self.options._parent_name = parent_name
            self.recording_options._parent_name = parent_name
            self.supports._parent_name = parent_name

        if isinstance(self, LinearSolver) and not system._use_derivatives:
            return

        self._rec_mgr.startup(self)

        myoutputs = myresiduals = myinputs = []
        incl = self.recording_options['includes']
        excl = self.recording_options['excludes']

        # doesn't matter if we're a linear or nonlinear solver.  The names for
        # inputs, outputs, and residuals are the same for both the 'linear' and 'nonlinear'
        # vectors.
        if system.pathname:
            incl = ['.'.join((system.pathname, i)) for i in incl]
            excl = ['.'.join((system.pathname, i)) for i in excl]

        if self.recording_options['record_solver_residuals']:
            myresiduals = [n for n in system._residuals._abs_iter() if check_path(n, incl, excl)]

        if self.recording_options['record_outputs']:
            myoutputs = [n for n in system._outputs._abs_iter() if check_path(n, incl, excl)]

        if self.recording_options['record_inputs']:
            myinputs = [n for n in system._inputs._abs_iter() if check_path(n, incl, excl)]

        self._filtered_vars_to_record = {
            'input': myinputs,
            'output': myoutputs,
            'residual': myresiduals
        }

    def _set_solver_print(self, level=2, type_='all'):
        """
        Control printing for solvers and subsolvers in the model.

        Parameters
        ----------
        level : int
            iprint level. Set to 2 to print residuals each iteration; set to 1
            to print just the iteration totals; set to 0 to disable all printing
            except for failures, and set to -1 to disable all printing including failures.
        type_ : str
            Type of solver to set: 'LN' for linear, 'NL' for nonlinear, or 'all' for all.
        """
        self.options['iprint'] = level

    def _mpi_print(self, iteration, abs_res, rel_res):
        """
        Print residuals from an iteration.

        Parameters
        ----------
        iteration : int
            iteration counter, 0-based.
        abs_res : float
            current absolute residual norm.
        rel_res : float
            current relative residual norm.
        """
        if (self.options['iprint'] == 2 and
                (self._system().comm.rank == 0 or os.environ.get('USE_PROC_FILES'))):

            prefix = self._solver_info.prefix
            solver_name = self.SOLVER

            if prefix.endswith('precon:'):
                solver_name = solver_name[3:]

            print_str = prefix + solver_name
            print_str += ' %d ; %.9g %.9g' % (iteration, abs_res, rel_res)
            print(print_str)

    def _mpi_print_header(self):
        """
        Print header text before solving.
        """
        if (self.options['iprint'] > 0 and
                (self._system().comm.rank == 0 or os.environ.get('USE_PROC_FILES'))):

            pathname = self._system().pathname
            if pathname:
                nchar = len(pathname)
                prefix = self._solver_info.prefix
                header = prefix + "\n"
                header += prefix + nchar * "=" + "\n"
                header += prefix + pathname + "\n"
                header += prefix + nchar * "="
                print(header)

    def _iter_initialize(self):
        """
        Perform any necessary pre-processing operations.

        Returns
        -------
        float
            initial error.
        float
            error at the first iteration.
        """
        pass

    def _run_apply(self):
        """
        Run the appropriate apply method on the system.
        """
        pass

    def _linearize(self):
        """
        Perform any required linearization operations such as matrix factorization.
        """
        pass

    def _linearize_children(self):
        """
        Return a flag that is True when we need to call linearize on our subsystems' solvers.

        Returns
        -------
        boolean
            Flag for indicating child linerization
        """
        return True

    def __str__(self):
        """
        Return a string representation of the solver.

        Returns
        -------
        str
            String representation of the solver.
        """
        return self.SOLVER

    def record_iteration(self, **kwargs):
        """
        Record an iteration of the current Solver.

        Parameters
        ----------
        **kwargs : dict
            Keyword arguments (used for abs and rel error).
        """
        if not self._rec_mgr._recorders:
            return

        metadata = create_local_meta(self.SOLVER)

        # Get the data
        data = {
            'abs': kwargs.get('abs') if self.recording_options['record_abs_error'] else None,
            'rel': kwargs.get('rel') if self.recording_options['record_rel_error'] else None,
            'input': {},
            'output': {},
            'residual': {}
        }

        system = self._system()
        vec_name = 'nonlinear' if isinstance(self, NonlinearSolver) else 'linear'
        filt = self._filtered_vars_to_record
        parallel = self._rec_mgr._check_parallel() if system.comm.size > 1 else False

        if self.recording_options['record_outputs']:
            data['output'] = system._retrieve_data_of_kind(filt, 'output', vec_name, parallel)

        if self.recording_options['record_inputs']:
            data['input'] = system._retrieve_data_of_kind(filt, 'input', vec_name, parallel)

        if self.recording_options['record_solver_residuals']:
            data['residual'] = system._retrieve_data_of_kind(filt, 'residual', vec_name, parallel)

        self._rec_mgr.record_iteration(self, data, metadata)

    def cleanup(self):
        """
        Clean up resources prior to exit.
        """
        # shut down all recorders
        self._rec_mgr.shutdown()

    def _set_complex_step_mode(self, active):
        """
        Turn on or off complex stepping mode.

        Recurses to turn on or off complex stepping mode in all subsystems and their vectors.

        Parameters
        ----------
        active : bool
            Complex mode flag; set to True prior to commencing complex step.
        """
        pass

    def _disallow_distrib_solve(self):
        """
        Raise an exception if our system or any subsystems are distributed or non-local.
        """
        s = self._system()
        if s.comm.size == 1:
            return

        from openmdao.core.group import Group
        if s._has_distrib_vars or (isinstance(s, Group) and s._contains_parallel_group):
            msg = "{} linear solver in {} cannot be used in or above a ParallelGroup or a " + \
                "distributed component."
            raise RuntimeError(msg.format(type(self).__name__, s.msginfo))


class NonlinearSolver(Solver):
    """
    Base class for nonlinear solvers.

    Attributes
    ----------
    _err_cache : dict
        Dictionary holding input and output vectors at start of iteration, if requested.
    """

    def __init__(self, **kwargs):
        """
        Initialize all attributes.

        Parameters
        ----------
        **kwargs : dict
            options dictionary.
        """
        super().__init__(**kwargs)
        self._err_cache = OrderedDict()

    def _declare_options(self):
        """
        Declare options before kwargs are processed in the init method.
        """
        self.options.declare('debug_print', types=bool, default=False,
                             desc='If true, the values of input and output variables at '
                                  'the start of iteration are printed and written to a file '
                                  'after a failure to converge.')
        self.options.declare('stall_limit', default=0,
                             desc='Number of iterations after which, if the residual norms are '
                                  'identical within the stall_tol, then terminate as if max '
                                  'iterations were reached. Default is 0, which disables this '
                                  'feature.')
        self.options.declare('stall_tol', default=1e-12,
                             desc='When stall checking is enabled, the threshold below which the '
                                  'residual norm is considered unchanged.')

    def solve(self):
        """
        Run the solver.
        """
        try:
            self._solve()
        except Exception as err:
            if self.options['debug_print']:
                self._print_exc_debug_info()
            raise err

    def _iter_initialize(self):
        """
        Perform any necessary pre-processing operations.

        Returns
        -------
        float
            initial error.
        float
            error at the first iteration.
        """
        system = self._system()
        if self.options['debug_print']:
            self._err_cache['inputs'] = system._inputs._copy_views()
            self._err_cache['outputs'] = system._outputs._copy_views()

        if self.options['maxiter'] > 0:
            self._run_apply()
            norm = self._iter_get_norm()
        else:
            norm = 1.0
        norm0 = norm if norm != 0.0 else 1.0
        return norm0, norm

    def _solve(self):
        """
        Run the iterative solver.
        """
        maxiter = self.options['maxiter']
        atol = self.options['atol']
        rtol = self.options['rtol']
        iprint = self.options['iprint']
        stall_limit = self.options['stall_limit']
        stall_tol = self.options['stall_tol']

        self._mpi_print_header()

        self._iter_count = 0
        norm0, norm = self._iter_initialize()

        self._norm0 = norm0

        self._mpi_print(self._iter_count, norm, norm / norm0)

        stalled = False
        stall_count = 0
        if stall_limit > 0:
            stall_norm = norm0

        while self._iter_count < maxiter and norm > atol and norm / norm0 > rtol and not stalled:
            with Recording(type(self).__name__, self._iter_count, self) as rec:

                if stall_count == 3 and not self.linesearch.options['print_bound_enforce']:

                    self.linesearch.options['print_bound_enforce'] = True

                    if self._system().pathname:
                        pathname = f"{self._system().pathname}."
                    else:
                        pathname = ""

                    msg = (f"Your model has stalled three times and may be violating the bounds. "
                           f"In the future, turn on print_bound_enforce in your solver options "
                           f"here: \n{pathname}nonlinear_solver.linesearch.options"
                           f"['print_bound_enforce']=True. "
                           f"\nThe bound(s) being violated now are:\n")
                    issue_warning(msg, category=SolverWarning)

                    self._single_iteration()
                    self.linesearch.options['print_bound_enforce'] = False
                else:
                    self._single_iteration()

                self._iter_count += 1
                self._run_apply()
                norm = self._iter_get_norm()

                # Save the norm values in the context manager so they can also be recorded.
                rec.abs = norm
                if norm0 == 0:
                    norm0 = 1
                rec.rel = norm / norm0

                # Check if convergence is stalled.
                if stall_limit > 0:
                    rel_norm = rec.rel
                    norm_diff = np.abs(stall_norm - rel_norm)
                    if norm_diff <= stall_tol:
                        stall_count += 1
                        if stall_count >= stall_limit:
                            stalled = True
                    else:
                        stall_count = 0
                        stall_norm = rel_norm

            self._mpi_print(self._iter_count, norm, norm / norm0)

        system = self._system()

        # flag for the print statements. we only print on root if USE_PROC_FILES is not set to True
        print_flag = system.comm.rank == 0 or os.environ.get('USE_PROC_FILES')

        prefix = self._solver_info.prefix + self.SOLVER

        # Solver terminated early because a Nan in the norm doesn't satisfy the while-loop
        # conditionals.
        if np.isinf(norm) or np.isnan(norm):
            msg = "Solver '{}' on system '{}': residuals contain 'inf' or 'NaN' after {} " + \
                  "iterations."
            if iprint > -1 and print_flag:
                print(prefix + msg.format(self.SOLVER, system.pathname,
                                          self._iter_count))

            # Raise AnalysisError if requested.
            if self.options['err_on_non_converge']:
                raise AnalysisError(msg.format(self.SOLVER, system.pathname,
                                               self._iter_count))

        # Solver hit maxiter without meeting desired tolerances.
        # Or solver stalled.
        elif (norm > atol and norm / norm0 > rtol) or stalled:

            if stalled:
                msg = "Solver '{}' on system '{}' stalled after {} iterations."
            else:
                msg = "Solver '{}' on system '{}' failed to converge in {} iterations."

            if iprint > -1 and print_flag:
                print(prefix + msg.format(self.SOLVER, system.pathname,
                                          self._iter_count))

            # Raise AnalysisError if requested.
            if self.options['err_on_non_converge']:
                raise AnalysisError(msg.format(self.SOLVER, system.pathname,
                                               self._iter_count))

        # Solver converged
        elif iprint == 1 and print_flag:
            print(prefix + ' Converged in {} iterations'.format(self._iter_count))
        elif iprint == 2 and print_flag:
            print(prefix + ' Converged')

    def _run_apply(self):
        """
        Run the apply_nonlinear method on the system.
        """
        self._recording_iter.push(('_run_apply', 0))
        try:
            self._system()._apply_nonlinear()
        finally:
            self._recording_iter.pop()

    def _iter_get_norm(self):
        """
        Return the norm of the residual.

        Returns
        -------
        float
            norm.
        """
        return self._system()._residuals.get_norm()

    def _disallow_discrete_outputs(self):
        """
        Raise an exception if any discrete outputs exist in our System.
        """
        if self._system()._var_allprocs_discrete['output']:
            raise RuntimeError("%s has a %s solver and contains discrete outputs %s." %
                               (self._system().msginfo, type(self).__name__,
                                sorted(self._system()._var_allprocs_discrete['output'])))

    def _print_exc_debug_info(self):
        coord = self._recording_iter.get_formatted_iteration_coordinate()

        out_strs = ["\n# Inputs and outputs at start of iteration '%s':\n" % coord]
        for vec_type, views in self._err_cache.items():
            out_strs.append('\n# nonlinear %s\n' % vec_type)
            out_strs.append(pprint.pformat(views))
            out_strs.append('\n')

        out_str = ''.join(out_strs)
        print(out_str)

        rank = MPI.COMM_WORLD.rank if MPI is not None else 0
        filename = 'solver_errors.%d.out' % rank

        with open(filename, 'a') as f:
            f.write(out_str)
            print("Inputs and outputs at start of iteration have been "
                  "saved to '%s'." % filename)
            sys.stdout.flush()

    def _gs_iter(self):
        """
        Perform a Gauss-Seidel iteration over this Solver's subsystems.
        """
        system = self._system()
        for subsys, _ in system._subsystems_allprocs.values():
            system._transfer('nonlinear', 'fwd', subsys.name)

            if subsys._is_local:
                try:
                    subsys._solve_nonlinear()
                except AnalysisError as err:
                    if 'reraise_child_analysiserror' not in self.options or \
                            self.options['reraise_child_analysiserror']:
                        raise err


class LinearSolver(Solver):
    """
    Base class for linear solvers.

    Attributes
    ----------
    _rel_systems : set of str
        Names of systems relevant to the current solve.
    _assembled_jac : AssembledJacobian or None
        If not None, the AssembledJacobian instance used by this solver.
    """

    def __init__(self, **kwargs):
        """
        Initialize all attributes.

        Parameters
        ----------
        **kwargs : dict
            options dictionary.
        """
        self._rel_systems = None
        self._assembled_jac = None
        super().__init__(**kwargs)

    def _assembled_jac_solver_iter(self):
        """
        Return a generator of linear solvers using assembled jacs.
        """
        if self.options['assemble_jac']:
            yield self

    def add_recorder(self, recorder):
        """
        Add a recorder to the solver's RecordingManager.

        Parameters
        ----------
        recorder : <CaseRecorder>
           A recorder instance to be added to RecManager.
        """
        raise RuntimeError('Recording is not supported on Linear Solvers.')

    def _declare_options(self):
        """
        Declare options before kwargs are processed in the init method.
        """
        self.options.declare('assemble_jac', default=False, types=bool,
                             desc='Activates use of assembled jacobian by this solver.')

        self.supports.declare('assembled_jac', types=bool, default=True)

    def _setup_solvers(self, system, depth):
        """
        Assign system instance, set depth, and optionally perform setup.

        Parameters
        ----------
        system : <System>
            pointer to the owning system.
        depth : int
            depth of the current system (already incremented).
        """
        super()._setup_solvers(system, depth)
        if self.options['assemble_jac'] and not self.supports['assembled_jac']:
            raise RuntimeError("Linear solver %s doesn't support assembled "
                               "jacobians." % self.msginfo)

    def solve(self, mode, rel_systems=None):
        """
        Run the solver.

        Parameters
        ----------
<<<<<<< HEAD
        mode: str
=======
        vec_names : [str, ...]
            list of names of the right-hand-side vectors.
        mode : str
>>>>>>> 02d084e2
            'fwd' or 'rev'.
        rel_systems : set of str
            Set of names of relevant systems based on the current linear solve.
        """
        raise NotImplementedError("class %s does not implement solve()." % (type(self).__name__))

    def _solve(self):
        """
        Run the iterative solver.
        """
        maxiter = self.options['maxiter']
        atol = self.options['atol']
        rtol = self.options['rtol']
        iprint = self.options['iprint']

        self._mpi_print_header()

        self._iter_count = 0
        norm0, norm = self._iter_initialize()

        self._norm0 = norm0

        self._mpi_print(self._iter_count, norm, norm / norm0)

        while self._iter_count < maxiter and norm > atol and norm / norm0 > rtol:
            with Recording(type(self).__name__, self._iter_count, self) as rec:
                self._single_iteration()
                self._iter_count += 1
                self._run_apply()
                norm = self._iter_get_norm()

                # Save the norm values in the context manager so they can also be recorded.
                rec.abs = norm
                if norm0 == 0:
                    norm0 = 1
                rec.rel = norm / norm0

            self._mpi_print(self._iter_count, norm, norm / norm0)

        system = self._system()

        # flag for the print statements. we only print on root if USE_PROC_FILES is not set to True
        print_flag = system.comm.rank == 0 or os.environ.get('USE_PROC_FILES')

        prefix = self._solver_info.prefix + self.SOLVER

        # Solver terminated early because a Nan in the norm doesn't satisfy the while-loop
        # conditionals.
        if np.isinf(norm) or np.isnan(norm):
            msg = "Solver '{}' on system '{}': residuals contain 'inf' or 'NaN' after {} " + \
                  "iterations."
            if iprint > -1 and print_flag:
                print(prefix + msg.format(self.SOLVER, system.pathname,
                                          self._iter_count))

            # Raise AnalysisError if requested.
            if self.options['err_on_non_converge']:
                raise AnalysisError(msg.format(self.SOLVER, system.pathname,
                                               self._iter_count))

        # Solver hit maxiter without meeting desired tolerances.
        elif (norm > atol and norm / norm0 > rtol):
            msg = "Solver '{}' on system '{}' failed to converge in {} iterations."

            if iprint > -1 and print_flag:
                print(prefix + msg.format(self.SOLVER, system.pathname,
                                          self._iter_count))

            # Raise AnalysisError if requested.
            if self.options['err_on_non_converge']:
                raise AnalysisError(msg.format(self.SOLVER, system.pathname,
                                               self._iter_count))

        # Solver converged
        elif iprint == 1 and print_flag:
            print(prefix + ' Converged in {} iterations'.format(self._iter_count))
        elif iprint == 2 and print_flag:
            print(prefix + ' Converged')

    def _run_apply(self):
        """
        Run the apply_linear method on the system.
        """
        self._recording_iter.push(('_run_apply', 0))

        system = self._system()
        scope_out, scope_in = system._get_scope()

        try:
            system._apply_linear(self._assembled_jac, self._rel_systems,
                                 self._mode, scope_out, scope_in)
        finally:
            self._recording_iter.pop()


class BlockLinearSolver(LinearSolver):
    """
    A base class for LinearBlockGS and LinearBlockJac.
    """

    def _declare_options(self):
        """
        Declare options before kwargs are processed in the init method.
        """
        super()._declare_options()
        self.supports['assembled_jac'] = False

    def _setup_solvers(self, system, depth):
        """
        Assign system instance, set depth, and optionally perform setup.

        Parameters
        ----------
        system : <System>
            pointer to the owning system.
        depth : int
            depth of the current system (already incremented).
        """
        super()._setup_solvers(system, depth)
        if system._use_derivatives:
            self._create_rhs_vec()

    def _create_rhs_vec(self):
        system = self._system()
        if self._mode == 'fwd':
            self._rhs_vec = system._vectors['residual']['linear'].asarray(True)
        else:
            self._rhs_vec = system._vectors['output']['linear'].asarray(True)

    def _update_rhs_vec(self):
        system = self._system()
        if self._mode == 'fwd':
            self._rhs_vec[:] = system._vectors['residual']['linear'].asarray()
        else:
            self._rhs_vec[:] = system._vectors['output']['linear'].asarray()

    def _set_complex_step_mode(self, active):
        """
        Turn on or off complex stepping mode.

        Recurses to turn on or off complex stepping mode in all subsystems and their vectors.

        Parameters
        ----------
        active : bool
            Complex mode flag; set to True prior to commencing complex step.
        """
        if active:
            self._rhs_vec = self._rhs_vec.astype(np.complex)
        else:
            self._rhs_vec = self._rhs_vec.real

    def _iter_initialize(self):
        """
        Perform any necessary pre-processing operations.

        Returns
        -------
        float
            initial error.
        float
            error at the first iteration.
        """
        self._update_rhs_vec()
        if self.options['maxiter'] > 1:
            self._run_apply()
            norm = self._iter_get_norm()
        else:
            norm = 1.0
        norm0 = norm if norm != 0.0 else 1.0
        return norm0, norm

    def _iter_get_norm(self):
        """
        Return the norm of the residual.

        Note: This has the side effect of modifying the residual vector in fwd mode
        and the output vector in rev mode.

        Returns
        -------
        float
            norm.
        """
        system = self._system()

        if self._mode == 'fwd':
            b_vecs = system._vectors['residual']['linear']
        else:  # rev
            b_vecs = system._vectors['output']['linear']

        b_vecs -= self._rhs_vec
        return b_vecs.get_norm()

    def solve(self, mode, rel_systems=None):
        """
        Run the solver.

        Parameters
        ----------
<<<<<<< HEAD
        mode: str
=======
        vec_names : [str, ...]
            list of names of the right-hand-side vectors.
        mode : str
>>>>>>> 02d084e2
            'fwd' or 'rev'.
        rel_systems : set of str
            Set of names of relevant systems based on the current linear solve.
        """
        self._rel_systems = rel_systems
        self._mode = mode
        self._solve()<|MERGE_RESOLUTION|>--- conflicted
+++ resolved
@@ -115,13 +115,7 @@
         Pointer to the owning system.
     _depth : int
         How many subsolvers deep this solver is (0 means not a subsolver).
-<<<<<<< HEAD
-    _mode: str
-=======
-    _vec_names : [str, ...]
-        List of right-hand-side (RHS) vector names.
     _mode : str
->>>>>>> 02d084e2
         'fwd' or 'rev', applicable to linear solvers only.
     _iter_count : int
         Number of iterations for the current invocation of the solver.
@@ -844,13 +838,7 @@
 
         Parameters
         ----------
-<<<<<<< HEAD
-        mode: str
-=======
-        vec_names : [str, ...]
-            list of names of the right-hand-side vectors.
         mode : str
->>>>>>> 02d084e2
             'fwd' or 'rev'.
         rel_systems : set of str
             Set of names of relevant systems based on the current linear solve.
@@ -1051,13 +1039,7 @@
 
         Parameters
         ----------
-<<<<<<< HEAD
-        mode: str
-=======
-        vec_names : [str, ...]
-            list of names of the right-hand-side vectors.
         mode : str
->>>>>>> 02d084e2
             'fwd' or 'rev'.
         rel_systems : set of str
             Set of names of relevant systems based on the current linear solve.
