<<<<<<< HEAD
============================
`Tutorials`_
============================
.. _OpenMDAO Tutorials: tutorials/index.html

These tutorials serve to give an initial introduction to the OpenMDAO framework.
They are intended to be done in sequence. Once completed,
you will be able to construct models by linking multiple analyses together and then perform optimization on those models.

.. toctree::
   :maxdepth: 1

   tutorials/first_analysis
   tutorials/first_optimization
   tutorials/first_mdao

===============================
`Sample Problems`_
===============================

.. toctree::
   :maxdepth: 1

   features/problems/sellar

============================
`Features`_
============================
.. _OpenMDAO Features: features/index.html

OpenMDAOs fully supported features are documented here.
Anything documented here has been thoroughly tested an should be considered fully functional.

Building components
====================

.. toctree::
   :maxdepth: 1

   features/building_components/building_components
   features/building_components/declaring_variables
   features/building_components/indepvarcomp
   features/building_components/explicitcomp
   features/building_components/implicitcomp
   features/building_components/units
   features/building_components/scaling

Grouping components for more complex models
===========================================

.. toctree::
   :maxdepth: 1

   features/grouping_components/grouping_components
   features/grouping_components/add_subsystem
   features/grouping_components/get_subsystem
   features/grouping_components/connect
   features/grouping_components/set_order
   features/grouping_components/src_indices
   features/grouping_components/parallel_group
   features/grouping_components/standalone_groups

Defining partial derivatives
================================
.. toctree::
   :maxdepth: 1

   features/defining_partials/specifying_partials
   features/defining_partials/sparse_partials
   features/defining_partials/approximating_partials
   features/defining_partials/checking_partials

Solvers (nonlinear and linear)
================================

.. toctree::
   :maxdepth: 1

   features/solvers/set_solvers
   features/solvers/solver_options
   features/solvers/nonlinear_runonce
   features/solvers/nonlinear_block_gs
   features/solvers/nonlinear_block_jac
   features/solvers/newton
   features/solvers/linear_runonce
   features/solvers/direct_solver
   features/solvers/linear_block_gs
   features/solvers/scipy_iter_solver
   features/solvers/petsc_ksp
   features/solvers/linear_block_jac
   features/solvers/linear_user_defined
   features/solvers/linesearch_backtracking

Drivers
=======

.. toctree::
   :maxdepth: 1

   features/drivers/add_vois
   features/drivers/scipy_optimizer

Running your models
================================

.. toctree::
   :maxdepth: 1

   features/running/set_get
   features/running/listing_variables
   features/running/setup_and_run
   features/running/check_total_derivatives

Specialized components
======================

.. toctree::
   :maxdepth: 1

   features/special_components/distributed_comps
   features/special_components/exec_comp
   features/special_components/metamodel

Development Tools
=================

.. toctree::
   :maxdepth: 1

   features/devtools/inst_profile

Drivers (optimizers and DOE)
=============================

Saving your data
================

.. toctree::
   :maxdepth: 1

   features/recording/basic_recording

Visualization
=============

============================
`Source Documentation`_
============================

.. _OpenMDAO Reference Sheets: _srcdocs/index.html

`OpenMDAO User Source Documentation`__

.. __: _srcdocs/usr/index.html

.. toctree::
   :maxdepth: 1

   tags/index

Style for Developers
====================
=======
**********************
OpenMDAO Documentation
**********************
>>>>>>> 0786c6b0

.. toctree::
    :maxdepth: 1

    getting_started/index.rst
    user_guide/index.rst
    feature_reference/index.rst
    examples/index.rst
    theory_manual/index.rst
    _srcdocs/index.rst
    style_guide/index.rst<|MERGE_RESOLUTION|>--- conflicted
+++ resolved
@@ -1,172 +1,3 @@
-<<<<<<< HEAD
-============================
-`Tutorials`_
-============================
-.. _OpenMDAO Tutorials: tutorials/index.html
-
-These tutorials serve to give an initial introduction to the OpenMDAO framework.
-They are intended to be done in sequence. Once completed,
-you will be able to construct models by linking multiple analyses together and then perform optimization on those models.
-
-.. toctree::
-   :maxdepth: 1
-
-   tutorials/first_analysis
-   tutorials/first_optimization
-   tutorials/first_mdao
-
-===============================
-`Sample Problems`_
-===============================
-
-.. toctree::
-   :maxdepth: 1
-
-   features/problems/sellar
-
-============================
-`Features`_
-============================
-.. _OpenMDAO Features: features/index.html
-
-OpenMDAOs fully supported features are documented here.
-Anything documented here has been thoroughly tested an should be considered fully functional.
-
-Building components
-====================
-
-.. toctree::
-   :maxdepth: 1
-
-   features/building_components/building_components
-   features/building_components/declaring_variables
-   features/building_components/indepvarcomp
-   features/building_components/explicitcomp
-   features/building_components/implicitcomp
-   features/building_components/units
-   features/building_components/scaling
-
-Grouping components for more complex models
-===========================================
-
-.. toctree::
-   :maxdepth: 1
-
-   features/grouping_components/grouping_components
-   features/grouping_components/add_subsystem
-   features/grouping_components/get_subsystem
-   features/grouping_components/connect
-   features/grouping_components/set_order
-   features/grouping_components/src_indices
-   features/grouping_components/parallel_group
-   features/grouping_components/standalone_groups
-
-Defining partial derivatives
-================================
-.. toctree::
-   :maxdepth: 1
-
-   features/defining_partials/specifying_partials
-   features/defining_partials/sparse_partials
-   features/defining_partials/approximating_partials
-   features/defining_partials/checking_partials
-
-Solvers (nonlinear and linear)
-================================
-
-.. toctree::
-   :maxdepth: 1
-
-   features/solvers/set_solvers
-   features/solvers/solver_options
-   features/solvers/nonlinear_runonce
-   features/solvers/nonlinear_block_gs
-   features/solvers/nonlinear_block_jac
-   features/solvers/newton
-   features/solvers/linear_runonce
-   features/solvers/direct_solver
-   features/solvers/linear_block_gs
-   features/solvers/scipy_iter_solver
-   features/solvers/petsc_ksp
-   features/solvers/linear_block_jac
-   features/solvers/linear_user_defined
-   features/solvers/linesearch_backtracking
-
-Drivers
-=======
-
-.. toctree::
-   :maxdepth: 1
-
-   features/drivers/add_vois
-   features/drivers/scipy_optimizer
-
-Running your models
-================================
-
-.. toctree::
-   :maxdepth: 1
-
-   features/running/set_get
-   features/running/listing_variables
-   features/running/setup_and_run
-   features/running/check_total_derivatives
-
-Specialized components
-======================
-
-.. toctree::
-   :maxdepth: 1
-
-   features/special_components/distributed_comps
-   features/special_components/exec_comp
-   features/special_components/metamodel
-
-Development Tools
-=================
-
-.. toctree::
-   :maxdepth: 1
-
-   features/devtools/inst_profile
-
-Drivers (optimizers and DOE)
-=============================
-
-Saving your data
-================
-
-.. toctree::
-   :maxdepth: 1
-
-   features/recording/basic_recording
-
-Visualization
-=============
-
-============================
-`Source Documentation`_
-============================
-
-.. _OpenMDAO Reference Sheets: _srcdocs/index.html
-
-`OpenMDAO User Source Documentation`__
-
-.. __: _srcdocs/usr/index.html
-
-.. toctree::
-   :maxdepth: 1
-
-   tags/index
-
-Style for Developers
-====================
-=======
-**********************
-OpenMDAO Documentation
-**********************
->>>>>>> 0786c6b0
-
 .. toctree::
     :maxdepth: 1
 
