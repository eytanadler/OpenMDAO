"""Define the base System class."""
import sys
import os
import hashlib
import time

from contextlib import contextmanager
from collections import OrderedDict, defaultdict
from collections.abc import Iterable
from itertools import chain
from enum import IntEnum

import re
from fnmatch import fnmatchcase

from numbers import Integral

import numpy as np
import networkx as nx

import openmdao
from openmdao.core.notebook_mode import notebook, tabulate
from openmdao.core.configinfo import _ConfigInfo
from openmdao.core.constants import _DEFAULT_OUT_STREAM, _UNDEFINED, INT_DTYPE
from openmdao.jacobians.assembled_jacobian import DenseJacobian, CSCJacobian
from openmdao.recorders.recording_manager import RecordingManager
from openmdao.vectors.vector import _full_slice
from openmdao.utils.mpi import MPI
from openmdao.utils.options_dictionary import OptionsDictionary
from openmdao.utils.record_util import create_local_meta, check_path
from openmdao.utils.units import is_compatible, unit_conversion, simplify_unit
from openmdao.utils.variable_table import write_var_table
from openmdao.utils.array_utils import evenly_distrib_idxs, _flatten_src_indices
from openmdao.utils.graph_utils import all_connected_nodes
from openmdao.utils.name_maps import name2abs_name, name2abs_names
from openmdao.utils.coloring import _compute_coloring, Coloring, \
    _STD_COLORING_FNAME, _DEF_COMP_SPARSITY_ARGS, _ColSparsityJac
import openmdao.utils.coloring as coloring_mod
from openmdao.utils.general_utils import determine_adder_scaler, \
    format_as_float_or_array, ContainsAll, all_ancestors, _slice_indices, \
    simple_warning, make_set, match_prom_or_abs, _is_slicer_op, shape_from_idx
from openmdao.approximation_schemes.complex_step import ComplexStep
from openmdao.approximation_schemes.finite_difference import FiniteDifference


_empty_frozen_set = frozenset()

_asm_jac_types = {
    'csc': CSCJacobian,
    'dense': DenseJacobian,
}

# Suppored methods for derivatives
_supported_methods = {
    'fd': FiniteDifference,
    'cs': ComplexStep,
    'exact': None
}

_DEFAULT_COLORING_META = {
    'wrt_patterns': ('*',),  # patterns used to match wrt variables
    'method': 'fd',          # finite differencing method  ('fd' or 'cs')
    'wrt_matches': None,     # where matched wrt names are stored
    'per_instance': True,    # assume each instance can have a different coloring
    'coloring': None,        # this will contain the actual Coloring object
    'dynamic': False,        # True if dynamic coloring is being used
    'static': None,          # either _STD_COLORING_FNAME, a filename, or a Coloring object
                             # if use_fixed_coloring was called
}

_DEFAULT_COLORING_META.update(_DEF_COMP_SPARSITY_ARGS)

_recordable_funcs = frozenset(['_apply_linear', '_apply_nonlinear', '_solve_linear',
                               '_solve_nonlinear'])

# the following are local metadata that will also be accessible for vars on all procs
global_meta_names = {
    'input': ('units', 'shape', 'size', 'distributed', 'tags', 'desc', 'shape_by_conn',
              'copy_shape'),
    'output': ('units', 'shape', 'size', 'desc',
               'ref', 'ref0', 'res_ref', 'distributed', 'lower', 'upper', 'tags', 'shape_by_conn',
               'copy_shape'),
}

allowed_meta_names = {
    'value',
    'global_shape',
    'global_size',
    'src_indices',
    'src_slice',
    'flat_src_indices',
    'type',
    'res_units',
}
allowed_meta_names.update(global_meta_names['input'])
allowed_meta_names.update(global_meta_names['output'])


class _MatchType(IntEnum):
    """
    Class used to define different types of promoted name matches.

    Attributes
    ----------
    NAME : int
        Literal name match.
    RENAME : int
        Rename match.
    PATTERN : int
        Glob pattern match.
    """

    NAME = 0
    RENAME = 1
    PATTERN = 2


class System(object):
    """
    Base class for all systems in OpenMDAO.

    Never instantiated; subclassed by <Group> or <Component>.
    All subclasses have their attributes defined here.

    In attribute names:
        abs / abs_name : absolute, unpromoted variable name, seen from root (unique).
        rel / rel_name : relative, unpromoted variable name, seen from current system (unique).
        prom / prom_name : relative, promoted variable name, seen from current system (non-unique).
        idx : global variable index among variables on all procs (I/O indices separate).
        my_idx : index among variables in this system, on this processor (I/O indices separate).
        io : indicates explicitly that input and output variables are combined in the same dict.

    Attributes
    ----------
    name : str
        Name of the system, must be different from siblings.
    pathname : str
        Global name of the system, including the path.
    comm : MPI.Comm or <FakeComm>
        MPI communicator object.
    options : OptionsDictionary
        options dictionary
    recording_options : OptionsDictionary
        Recording options dictionary
    _problem_meta : dict
        Problem level metadata.
    under_complex_step : bool
        When True, this system is undergoing complex step.
    under_approx : bool
        When True, this system is undergoing approximation.
    iter_count : int
        Counts the number of times this system has called _solve_nonlinear. This also
        corresponds to the number of times that the system's outputs are recorded if a recorder
        is present.
    iter_count_apply : int
        Counts the number of times the system has called _apply_nonlinear. For ExplicitComponent,
        calls to apply_nonlinear also call compute, so number of executions can be found by adding
        this and iter_count together. Recorders do no record calls to apply_nonlinear.
    iter_count_without_approx : int
        Counts the number of times the system has iterated but excludes any that occur during
        approximation of derivatives.
    cite : str
        Listing of relevant citations that should be referenced when
        publishing work that uses this class.
    _full_comm : MPI.Comm or None
        MPI communicator object used when System's comm is split for parallel FD.
    _solver_print_cache : list
        Allows solver iprints to be set to requested values after setup calls.
    _subsystems_allprocs : OrderedDict
        Dict mapping subsystem name to SysInfo(system, index) for children of this system.
    _subsystems_myproc : [<System>, ...]
        List of local subsystems that exist on this proc.
    _var_promotes : { 'any': [], 'input': [], 'output': [] }
        Dictionary of lists of variable names/wildcards specifying promotion
        (used to calculate promoted names)
    _var_prom2inds : dict
        Maps promoted name to src_indices in scope of system.
    _var_allprocs_prom2abs_list : {'input': dict, 'output': dict}
        Dictionary mapping promoted names to list of all absolute names.
        For outputs, the list will have length one since promoted output names are unique.
    _var_abs2prom : {'input': dict, 'output': dict}
        Dictionary mapping absolute names to promoted names, on current proc.
    _var_allprocs_abs2prom : {'input': dict, 'output': dict}
        Dictionary mapping absolute names to promoted names, on all procs.
    _var_allprocs_abs2meta : dict
        Dictionary mapping absolute names to metadata dictionaries for allprocs variables.
        The keys are
        ('units', 'shape', 'size') for inputs and
        ('units', 'shape', 'size', 'ref', 'ref0', 'res_ref', 'distributed') for outputs.
    _var_abs2meta : dict
        Dictionary mapping absolute names to metadata dictionaries for myproc variables.
    _var_discrete : dict
        Dictionary of discrete var metadata and values local to this process.
    _var_allprocs_discrete : dict
        Dictionary of discrete var metadata and values for all processes.
    _discrete_inputs : dict-like or None
        Storage for discrete input values.
    _discrete_outputs : dict-like or None
        Storage for discrete output values.
    _var_allprocs_abs2idx : dict
        Dictionary mapping absolute names to their indices among this system's allprocs variables.
        Therefore, the indices range from 0 to the total number of this system's variables.
    _var_sizes : {<vecname>: {'input': ndarray, 'output': ndarray}, ...}
        Array of local sizes of this system's allprocs variables.
        The array has size nproc x num_var where nproc is the number of processors
        owned by this system and num_var is the number of allprocs variables.
    _owned_sizes : ndarray
        Array of local sizes for 'owned' or distributed vars only.
    _var_offsets : {<vecname>: {'input': dict of ndarray, 'output': dict of ndarray}, ...} or None
        Dict of distributed offsets, keyed by var name.  Offsets are stored in an array
        of size nproc x num_var where nproc is the number of processors
        in this System's communicator and num_var is the number of allprocs variables
        in the given system.  This is only defined in a Group that owns one or more interprocess
        connections or a top level Group or System that is used to compute total derivatives
        across multiple processes.
    _vars_to_gather : dict
        Contains names of non-distributed variables that are remote on at least one proc in the comm
    _dist_var_locality : dict
        Contains names of distrib vars mapped to the ranks in the comm where they are local.
    _conn_global_abs_in2out : {'abs_in': 'abs_out'}
        Dictionary containing all explicit & implicit connections owned by this system
        or any descendant system. The data is the same across all processors.
    _vectors : {'input': dict, 'output': dict, 'residual': dict}
        Dictionaries of vectors keyed by vec_name.
    _inputs : <Vector>
        The inputs vector; points to _vectors['input']['nonlinear'].
    _outputs : <Vector>
        The outputs vector; points to _vectors['output']['nonlinear'].
    _residuals : <Vector>
        The residuals vector; points to _vectors['residual']['nonlinear'].
    _nonlinear_solver : <NonlinearSolver>
        Nonlinear solver to be used for solve_nonlinear.
    _linear_solver : <LinearSolver>
        Linear solver to be used for solve_linear; not the Newton system.
    _approx_schemes : OrderedDict
        A mapping of approximation types to the associated ApproximationScheme.
    _jacobian : <Jacobian>
        <Jacobian> object to be used in apply_linear.
    _owns_approx_jac : bool
        If True, this system approximated its Jacobian
    _owns_approx_jac_meta : dict
        Stores approximation metadata (e.g., step_size) from calls to approx_totals
    _owns_approx_of : list or None
        Overrides aproximation outputs. This is set when calculating system derivatives, and serves
        as a way to communicate the driver's output quantities to the approximation objects so that
        we only take derivatives of variables that the driver needs.
    _owns_approx_of_idx : dict
        Index for override 'of' approximations if declared. When the user calls  `add_objective`
        or `add_constraint`, they may optionally specify an "indices" argument. This argument must
        also be communicated to the approximations when they are set up so that 1) the Jacobian is
        the correct size, and 2) we don't perform any extra unnecessary calculations.
    _owns_approx_wrt : list or None
        Overrides aproximation inputs. This is set when calculating system derivatives, and serves
        as a way to communicate the driver's input quantities to the approximation objects so that
        we only take derivatives with respect to variables that the driver needs.
    _owns_approx_wrt_idx : dict
        Index for override 'wrt' approximations if declared. When the user calls  `add_designvar`
        they may optionally specify an "indices" argument. This argument must also be communicated
        to the approximations when they are set up so that 1) the Jacobian is the correct size, and
        2) we don't perform any extra unnecessary calculations.
    _subjacs_info : dict of dict
        Sub-jacobian metadata for each (output, input) pair added using
        declare_partials. Members of each pair may be glob patterns.
    _approx_subjac_keys : list
        List of subjacobian keys used for approximated derivatives.
    _design_vars : dict of dict
        dict of all driver design vars added to the system.
    _responses : dict of dict
        dict of all driver responses added to the system.
    _rec_mgr : <RecordingManager>
        object that manages all recorders added to this system.
    _static_subsystems_allprocs : OrderedDict
        Dict of SysInfo(subsys, index) that stores all subsystems added outside of setup.
    _static_design_vars : dict of dict
        Driver design variables added outside of setup.
    _static_responses : dict of dict
        Driver responses added outside of setup.
    supports_multivecs : bool
        If True, this system overrides compute_multi_jacvec_product (if an ExplicitComponent),
        or solve_multi_linear/apply_multi_linear (if an ImplicitComponent).
    matrix_free : Bool
        This is set to True if the component overrides the appropriate function with a user-defined
        matrix vector product with the Jacobian or any of its subsystems do.
    _relevant : dict
        Mapping of a VOI to a tuple containing dependent inputs, dependent outputs,
        and dependent systems.
    _vois : dict
        Either design vars or responses metadata, depending on the direction of
        derivatives.
    _mode : str
        Indicates derivative direction for the model, either 'fwd' or 'rev'.
    _scope_cache : dict
        Cache for variables in the scope of various mat-vec products.
    _has_guess : bool
        True if this system has or contains a system with a `guess_nonlinear` method defined.
    _has_output_scaling : bool
        True if this system has output scaling.
    _has_output_adder : bool
        True if this system has scaling that includes an adder term.
    _has_resid_scaling : bool
        True if this system has resid scaling.
    _has_input_scaling : bool
        True if this system has input scaling.
    _has_input_adder : bool
        True if this system has scaling that includes an adder term.
    _has_bounds: bool
        True if this system has upper or lower bounds on outputs.
    _owning_rank : dict
        Dict mapping var name to the lowest rank where that variable is local.
    _filtered_vars_to_record: Dict
        Dict of list of var names to record
    _vector_class : class
        Class to use for data vectors.  After setup will contain the value of either
        _problem_meta['distributed_vector_class'] or _problem_meta['local_vector_class'].
    _assembled_jac : AssembledJacobian or None
        If not None, this is the AssembledJacobian owned by this system's linear_solver.
    _num_par_fd : int
        If FD is active, and the value is > 1, turns on parallel FD and specifies the number of
        concurrent FD solves.
    _par_fd_id : int
        ID used to determine which columns in the jacobian will be computed when using parallel FD.
    _has_approx : bool
        If True, this system or its descendent has declared approximated partial or semi-total
        derivatives.
    _coloring_info : tuple
        Metadata that defines how to perform coloring of this System's approx jacobian. Not
        used if this System does no partial or semi-total coloring.
    _first_call_to_linearize : bool
        If True, this is the first call to _linearize.
    _is_local : bool
        If True, this system is local to this mpi process.
    """

    def __init__(self, num_par_fd=1, **kwargs):
        """
        Initialize all attributes.

        Parameters
        ----------
        num_par_fd : int
            If FD is active, number of concurrent FD solves.
        **kwargs : dict of keyword arguments
            Keyword arguments that will be mapped into the System options.
        """
        self.name = ''
        self.pathname = None
        self.comm = None
        self._is_local = False

        # System options
        self.options = OptionsDictionary(parent_name=type(self).__name__)

        self.options.declare('assembled_jac_type', values=['csc', 'dense'], default='csc',
                             desc='Linear solver(s) in this group, if using an assembled '
                                  'jacobian, will use this type.')

        # Case recording options
        self.recording_options = OptionsDictionary(parent_name=type(self).__name__)
        self.recording_options.declare('record_inputs', types=bool, default=True,
                                       desc='Set to True to record inputs at the system level')
        self.recording_options.declare('record_outputs', types=bool, default=True,
                                       desc='Set to True to record outputs at the system level')
        self.recording_options.declare('record_residuals', types=bool, default=True,
                                       desc='Set to True to record residuals at the system level')
        self.recording_options.declare('record_metadata', types=bool,
                                       desc='Deprecated. Recording of metadata will always be done',
                                       default=True,
                                       deprecation="The recording option, record_metadata, "
                                       "on System is "
                                       "deprecated. Recording of metadata will always be done")
        self.recording_options.declare('record_model_metadata', types=bool,
                                       desc='Deprecated. Recording of model metadata will always '
                                       'be done',
                                       deprecation="The recording option, record_model_metadata, "
                                       "on System is deprecated. Recording of model metadata will "
                                       "always be done",
                                       default=True)
        self.recording_options.declare('includes', types=list, default=['*'],
                                       desc='Patterns for variables to include in recording. \
                                       Uses fnmatch wildcards')
        self.recording_options.declare('excludes', types=list, default=[],
                                       desc='Patterns for vars to exclude in recording '
                                       '(processed post-includes). Uses fnmatch wildcards')
        self.recording_options.declare('options_excludes', types=list, default=[],
                                       desc='User-defined metadata to exclude in recording')

        self._problem_meta = None

        # Counting iterations.
        self.iter_count = 0
        self.iter_count_apply = 0
        self.iter_count_without_approx = 0

        self.cite = ""

        self._solver_print_cache = []

        self._subsystems_allprocs = {}
        self._subsystems_myproc = []
        self._vars_to_gather = {}
        self._dist_var_locality = {}

        self._var_promotes = {'input': [], 'output': [], 'any': []}

        self._var_allprocs_prom2abs_list = None
        self._var_prom2inds = {}
        self._var_abs2prom = {'input': {}, 'output': {}}
        self._var_allprocs_abs2prom = {'input': {}, 'output': {}}
        self._var_allprocs_abs2meta = {'input': {}, 'output': {}}
        self._var_abs2meta = {'input': {}, 'output': {}}
        self._var_discrete = {'input': {}, 'output': {}}
        self._var_allprocs_discrete = {'input': {}, 'output': {}}

        self._var_allprocs_abs2idx = {}

        self._var_sizes = None
        self._owned_sizes = None
        self._var_offsets = None

        self._full_comm = None

        self._vectors = {'input': {}, 'output': {}, 'residual': {}}

        self._inputs = None
        self._outputs = None
        self._residuals = None
        self._discrete_inputs = None
        self._discrete_outputs = None

        self._nonlinear_solver = None
        self._linear_solver = None

        self._jacobian = None
        self._approx_schemes = OrderedDict()
        self._subjacs_info = {}
        self._approx_subjac_keys = None
        self.matrix_free = False

        self.under_approx = False
        self._owns_approx_jac = False
        self._owns_approx_jac_meta = {}
        self._owns_approx_wrt = None
        self._owns_approx_of = None
        self._owns_approx_wrt_idx = {}
        self._owns_approx_of_idx = {}

        self.under_complex_step = False

        self._design_vars = OrderedDict()
        self._responses = OrderedDict()
        self._rec_mgr = RecordingManager()

        self._conn_global_abs_in2out = {}

        self._static_subsystems_allprocs = {}
        self._static_design_vars = OrderedDict()
        self._static_responses = OrderedDict()

        self.supports_multivecs = False

        self._relevant = None
        self._mode = None

        self._scope_cache = {}

        self._num_par_fd = num_par_fd

        self._declare_options()
        self.initialize()

        self.options.update(kwargs)

        self._has_guess = False
        self._has_output_scaling = False
        self._has_output_adder = False
        self._has_resid_scaling = False
        self._has_input_scaling = False
        self._has_input_adder = False
        self._has_bounds = False

        self._vector_class = None
        self._has_approx = False

        self._assembled_jac = None

        self._par_fd_id = 0

        self._filtered_vars_to_record = {}
        self._owning_rank = None
        self._coloring_info = _DEFAULT_COLORING_META.copy()
        self._first_call_to_linearize = True   # will check in first call to _linearize

    @property
    def msginfo(self):
        """
        Our instance pathname, if available, or our class name.  For use in error messages.

        Returns
        -------
        str
            Either our instance pathname or class name.
        """
        if self.pathname is not None:
            if self.pathname == '':
                return f"<model> <class {type(self).__name__}>"
            return f"'{self.pathname}' <class {type(self).__name__}>"
        if self.name:
            return f"'{self.name}' <class {type(self).__name__}>"
        return f"<class {type(self).__name__}>"

    def _get_inst_id(self):
        return self.pathname

    def abs_name_iter(self, iotype, local=True, cont=True, discrete=False):
        """
        Iterate over absolute variable names for this System.

        By setting appropriate values for 'cont' and 'discrete', yielded variable
        names can be continuous only, discrete only, or both.

        Parameters
        ----------
        iotype : str
            Either 'input' or 'output'.
        local : bool
            If True, include only names of local variables. Default is True.
        cont : bool
            If True, include names of continuous variables.  Default is True.
        discrete : bool
            If True, include names of discrete variables.  Default is False.
        """
        if cont:
            if local:
                yield from self._var_abs2meta[iotype]
            else:
                yield from self._var_allprocs_abs2meta[iotype]

        if discrete:
            if local:
                prefix = self.pathname + '.' if self.pathname else ''
                for name in self._var_discrete[iotype]:
                    yield prefix + name
            else:
                yield from self._var_allprocs_discrete[iotype]

    def _jac_of_iter(self):
        """
        Iterate over (name, offset, end, slice) for each 'of' (row) var in the system's jacobian.

        The slice is internal to the given variable in the result, and this is always a full
        slice except possible for groups where _owns_approx_of_idx is defined.
        """
        start = end = 0
        for of, meta in self._var_abs2meta['output'].items():
            end += meta['size']
            yield of, start, end, _full_slice
            start = end

    def _jac_wrt_iter(self, wrt_matches=None):
        """
        Iterate over (name, offset, end, idxs) for each 'wrt' (column) var in the system's jacobian.

        Parameters
        ----------
        wrt_matches : set or None
            Only include row vars that are contained in this set.  This will determine what
            the actual offsets are, i.e. the offsets will be into a reduced jacobian
            containing only the matching columns.
        """
        local_ins = self._var_abs2meta['input']
        local_outs = self._var_abs2meta['output']

        start = end = 0
        for of, _start, _end, _ in self._jac_of_iter():
            if wrt_matches is None or of in wrt_matches:
                end += (_end - _start)
                vec = self._outputs if of in local_outs else None
                yield of, start, end, vec, _full_slice
                start = end

        for wrt, meta in self._var_abs2meta['input'].items():
            if wrt_matches is None or wrt in wrt_matches:
                end += meta['size']
                vec = self._inputs if wrt in local_ins else None
                yield wrt, start, end, vec, _full_slice
                start = end

    def _declare_options(self):
        """
        Declare options before kwargs are processed in the init method.

        This is optionally implemented by subclasses of Component or Group
        that themselves are intended to be subclassed by the end user. The
        options of the intermediate class are declared here leaving the
        `initialize` method available for user-defined options.
        """
        pass

    def initialize(self):
        """
        Perform any one-time initialization run at instantiation.
        """
        pass

    def _configure(self):
        """
        Configure this system to assign children settings.
        """
        pass

    def _get_root_vectors(self):
        """
        Get the root vectors for the nonlinear and linear vectors for the model.

        Returns
        -------
        dict of dict of Vector
            Root vectors: first key is 'input', 'output', or 'residual'; second key is vec_name.
        """
        # save root vecs as an attribute so that we can reuse the nonlinear scaling vecs in the
        # linear root vec
        self._root_vecs = root_vectors = {'input': OrderedDict(),
                                          'output': OrderedDict(),
                                          'residual': OrderedDict()}

        relevant = self._relevant
        vec_names = self._rel_vec_name_list if self._use_derivatives else self._vec_names
        vectorized_vois = self._problem_meta['vectorized_vois']
        force_alloc_complex = self._problem_meta['force_alloc_complex']
        abs2idx = self._var_allprocs_abs2idx

        # Check for complex step to set vectors up appropriately.
        # If any subsystem needs complex step, then we need to allocate it everywhere.
        nl_alloc_complex = force_alloc_complex
        for sub in self.system_iter(include_self=True, recurse=True):
            nl_alloc_complex |= 'cs' in sub._approx_schemes
            if nl_alloc_complex:
                break

        # Linear vectors allocated complex only if subsolvers require derivatives.
        if nl_alloc_complex:
            from openmdao.error_checking.check_config import check_allocate_complex_ln
            ln_alloc_complex = check_allocate_complex_ln(self, force_alloc_complex)
        else:
            ln_alloc_complex = False

        if self._has_input_scaling or self._has_output_scaling or self._has_resid_scaling:
            self._scale_factors = self._compute_root_scale_factors()
        else:
            self._scale_factors = None

        if self._vector_class is None:
            self._vector_class = self._local_vector_class

        for vec_name in vec_names:
            sizes = self._var_sizes[vec_name]['output']
            ncol = 1
            if vec_name == 'nonlinear':
                alloc_complex = nl_alloc_complex
            else:
                alloc_complex = ln_alloc_complex

                if vec_name != 'linear':
                    if vec_name in vectorized_vois:
                        voi = vectorized_vois[vec_name]
                        if 'size' in voi:
                            ncol = voi['size']
                        else:
                            owner = self._owning_rank[vec_name]
                            ncol = sizes[owner, abs2idx[vec_name][vec_name]]

            for key in ['input', 'output', 'residual']:
                root_vectors[key][vec_name] = self._vector_class(vec_name, key, self,
                                                                 alloc_complex=alloc_complex,
                                                                 ncol=ncol)
        return root_vectors

    def _get_approx_scheme(self, method):
        """
        Return the approximation scheme associated with the given method, creating one if needed.

        Parameters
        ----------
        method : str
            Name of the type of approxmation scheme.

        Returns
        -------
        ApproximationScheme
            The ApproximationScheme associated with the given method.
        """
        if method == 'exact':
            return None
        if method not in _supported_methods:
            msg = '{}: Method "{}" is not supported, method must be one of {}'
            raise ValueError(msg.format(self.msginfo, method,
                             [m for m in _supported_methods if m != 'exact']))
        if method not in self._approx_schemes:
            self._approx_schemes[method] = _supported_methods[method]()
        return self._approx_schemes[method]

    def get_source(self, name):
        """
        Return the source variable connected to the given named variable.

        The name can be a promoted name or an absolute name.
        If the given variable is an input, the absolute name of the connected source will
        be returned.  If the given variable itself is a source, its own absolute name will
        be returned.

        Parameters
        ----------
        name : str
            Absolute or promoted name of the variable.

        Returns
        -------
        str
            The absolute name of the source variable.
        """
        if self._problem_meta is None or 'prom2abs' not in self._problem_meta:
            raise RuntimeError(f"{self.msginfo}: get_source cannot be called for variable {name} "
                               "before Problem.setup is complete.")

        model = self._problem_meta['model_ref']()
        prom2abs = self._problem_meta['prom2abs']
        if name in prom2abs['input']:
            name = prom2abs['input'][name][0]
        elif name in prom2abs['output']:
            return prom2abs['output'][name][0]

        if name in model._conn_global_abs_in2out:
            return model._conn_global_abs_in2out[name]

        return name

    def _setup(self, comm, mode, prob_meta):
        """
        Perform setup for this system and its descendant systems.

        Parameters
        ----------
        comm : MPI.Comm or <FakeComm> or None
            The global communicator.
        mode : str
            Derivative direction, either 'fwd', or 'rev', or 'auto'
        prob_meta : dict
            Problem level metadata dictionary.
        """
        # save a ref to the problem level options.
        self._problem_meta = prob_meta

        # reset any coloring if a Coloring object was not set explicitly
        if self._coloring_info['dynamic'] or self._coloring_info['static'] is not None:
            self._coloring_info['coloring'] = None

        self.pathname = ''
        self.comm = comm
        self._relevant = None
        self._mode = mode

        # Besides setting up the processors, this method also builds the model hierarchy.
        self._setup_procs(self.pathname, comm, mode, self._problem_meta)

        prob_meta['config_info'] = _ConfigInfo()

        try:
            # Recurse model from the bottom to the top for configuring.
            self._configure()
        finally:
            prob_meta['config_info'] = None

        self._configure_check()

        self._setup_var_data()

        self._setup_vec_names(mode)

        # promoted names must be known to determine implicit connections so this must be
        # called after _setup_var_data, and _setup_var_data will have to be partially redone
        # after auto_ivcs have been added, but auto_ivcs can't be added until after we know all of
        # the connections.
        self._setup_global_connections()
        self._setup_dynamic_shapes()

        self._top_level_post_connections(mode)

        # Now that connections are setup, we need to convert relevant vector names into their
        # auto_ivc source where applicable.
        conns = self._conn_global_abs_in2out
        new_names = [conns[v] if v in conns else v for v in self._vec_names]
        self._problem_meta['vec_names'] = new_names
        self._problem_meta['lin_vec_names'] = new_names[1:]

        self._setup_relevance(mode)
        self._setup_var_sizes()

        self._top_level_post_sizes()

        # determine which connections are managed by which group, and check validity of connections
        self._setup_connections()

    def _top_level_post_connections(self, mode):
        # this runs after all connections are known
        pass

    def _top_level_post_sizes(self):
        # this runs after the variable sizes are known
        self._setup_global_shapes()

    def _setup_check(self):
        """
        Do any error checking on user's setup, before any other recursion happens.
        """
        pass

    def _configure_check(self):
        """
        Do any error checking on i/o and connections.
        """
        pass

    def _setup_dynamic_shapes(self):
        pass

    def _final_setup(self, comm):
        """
        Perform final setup for this system and its descendant systems.

        This part of setup is called automatically at the start of run_model or run_driver.

        Parameters
        ----------
        comm : MPI.Comm or <FakeComm> or None
            The global communicator.
        """
        if self._use_derivatives:
            # must call this before vector setup because it determines if we need to alloc commplex
            self._setup_partials()

        self._setup_vectors(self._get_root_vectors())

        # Transfers do not require recursion, but they have to be set up after the vector setup.
        self._setup_transfers()

        # Same situation with solvers, partials, and Jacobians.
        # If we're updating, we just need to re-run setup on these, but no recursion necessary.
        self._setup_solvers()
        self._setup_solver_print()
        if self._use_derivatives:
            self._setup_jacobians()

        self._setup_recording()

        self.set_initial_values()

    def _get_approx_subjac_keys(self):
        """
        Return a list of (of, wrt) keys needed for approx derivs for this group.

        Returns
        -------
        list
            List of approx derivative subjacobian keys.
        """
        if self._approx_subjac_keys is None:
            self._approx_subjac_keys = list(self._approx_subjac_keys_iter())

        return self._approx_subjac_keys

    def use_fixed_coloring(self, coloring=_STD_COLORING_FNAME, recurse=True):
        """
        Use a precomputed coloring for this System.

        Parameters
        ----------
        coloring : str
            A coloring filename.  If no arg is passed, filename will be determined
            automatically.
        recurse : bool
            If True, set fixed coloring in all subsystems that declare a coloring. Ignored
            if a specific coloring is passed in.
        """
        if coloring_mod._force_dyn_coloring and coloring is _STD_COLORING_FNAME:
            self._coloring_info['dynamic'] = True
            return  # don't use static this time

        self._coloring_info['static'] = coloring
        self._coloring_info['dynamic'] = False

        if coloring is not _STD_COLORING_FNAME:
            if recurse:
                simple_warning("%s: recurse was passed to use_fixed_coloring but a specific "
                               "coloring was set, so recurse was ignored." % self.pathname)
            if isinstance(coloring, Coloring):
                approx = self._get_approx_scheme(coloring._meta['method'])
                # force regen of approx groups on next call to compute_approximations
                approx._reset()
            return

        if recurse:
            for s in self._subsystems_myproc:
                s.use_fixed_coloring(coloring, recurse)

    def declare_coloring(self,
                         wrt=_DEFAULT_COLORING_META['wrt_patterns'],
                         method=_DEFAULT_COLORING_META['method'],
                         form=None,
                         step=None,
                         per_instance=_DEFAULT_COLORING_META['per_instance'],
                         num_full_jacs=_DEFAULT_COLORING_META['num_full_jacs'],
                         tol=_DEFAULT_COLORING_META['tol'],
                         orders=_DEFAULT_COLORING_META['orders'],
                         perturb_size=_DEFAULT_COLORING_META['perturb_size'],
                         min_improve_pct=_DEFAULT_COLORING_META['min_improve_pct'],
                         show_summary=_DEFAULT_COLORING_META['show_summary'],
                         show_sparsity=_DEFAULT_COLORING_META['show_sparsity']):
        """
        Set options for deriv coloring of a set of wrt vars matching the given pattern(s).

        Parameters
        ----------
        wrt : str or list of str
            The name or names of the variables that derivatives are taken with respect to.
            This can contain input names, output names, or glob patterns.
        method : str
            Method used to compute derivative: "fd" for finite difference, "cs" for complex step.
        form : str
            Finite difference form, can be "forward", "central", or "backward". Leave
            undeclared to keep unchanged from previous or default value.
        step : float
            Step size for finite difference. Leave undeclared to keep unchanged from previous
            or default value.
        per_instance : bool
            If True, a separate coloring will be generated for each instance of a given class.
            Otherwise, only one coloring for a given class will be generated and all instances
            of that class will use it.
        num_full_jacs : int
            Number of times to repeat partial jacobian computation when computing sparsity.
        tol : float
            Tolerance used to determine if an array entry is nonzero during sparsity determination.
        orders : int
            Number of orders above and below the tolerance to check during the tolerance sweep.
        perturb_size : float
            Size of input/output perturbation during generation of sparsity.
        min_improve_pct : float
            If coloring does not improve (decrease) the number of solves more than the given
            percentage, coloring will not be used.
        show_summary : bool
            If True, display summary information after generating coloring.
        show_sparsity : bool
            If True, display sparsity with coloring info after generating coloring.
        """
        if method not in ('fd', 'cs'):
            raise RuntimeError("{}: method must be one of ['fd', 'cs'].".format(self.msginfo))

        self._has_approx = True
        approx = self._get_approx_scheme(method)

        # start with defaults
        options = _DEFAULT_COLORING_META.copy()
        options.update(approx.DEFAULT_OPTIONS)

        if self._coloring_info['static'] is None:
            options['dynamic'] = True
        else:
            options['dynamic'] = False
            options['static'] = self._coloring_info['static']

        options['wrt_patterns'] = [wrt] if isinstance(wrt, str) else wrt
        options['method'] = method
        options['per_instance'] = per_instance
        options['num_full_jacs'] = num_full_jacs
        options['tol'] = tol
        options['orders'] = orders
        options['perturb_size'] = perturb_size
        options['min_improve_pct'] = min_improve_pct
        options['show_summary'] = show_summary
        options['show_sparsity'] = show_sparsity
        options['coloring'] = self._coloring_info['coloring']
        if form is not None:
            options['form'] = form
        if step is not None:
            options['step'] = step

        self._coloring_info = options

    def _compute_approx_coloring(self, recurse=False, **overrides):
        """
        Compute a coloring of the approximated derivatives.

        This assumes that the current System is in a proper state for computing approximated
        derivatives.

        Parameters
        ----------
        recurse : bool
            If True, recurse from this system down the system hierarchy.  Whenever a group
            is encountered that has specified its coloring metadata, we don't recurse below
            that group unless that group has a subsystem that has a nonlinear solver that uses
            gradients.
        **overrides : dict
            Any args that will override either default coloring settings or coloring settings
            resulting from an earlier call to declare_coloring.

        Returns
        -------
        list of Coloring
            The computed colorings.
        """
        if recurse:
            colorings = []
            my_coloring = self._coloring_info['coloring']
            grad_systems = self._get_gradient_nl_solver_systems()
            for s in self.system_iter(include_self=True, recurse=True):
                if my_coloring is None or s in grad_systems:
                    if s._coloring_info['coloring'] is not None:
                        coloring = s._compute_approx_coloring(recurse=False, **overrides)[0]
                        colorings.append(coloring)
                        if coloring is not None:
                            coloring._meta['pathname'] = s.pathname
                            coloring._meta['class'] = type(s).__name__
            return [c for c in colorings if c is not None] or [None]

        # don't override metadata if it's already declared
        info = self._coloring_info

        info.update(**overrides)
        if isinstance(info['wrt_patterns'], str):
            info['wrt_patterns'] = [info['wrt_patterns']]

        if info['method'] is None and self._approx_schemes:
            info['method'] = list(self._approx_schemes)[0]

        if info['coloring'] is None:
            # check to see if any approx derivs have been declared
            for meta in self._subjacs_info.values():
                if 'method' in meta and meta['method']:
                    break
            else:  # no approx derivs found
                if not (self._owns_approx_of or self._owns_approx_wrt):
                    simple_warning("%s: No approx partials found but coloring was requested.  "
                                   "Declaring ALL partials as dense and approx (method='%s')" %
                                   (self.msginfo, info['method']))
                    try:
                        self.declare_partials('*', '*', method=info['method'])
                    except AttributeError:  # this system must be a group
                        from openmdao.core.component import Component
                        from openmdao.core.indepvarcomp import IndepVarComp
                        from openmdao.components.exec_comp import ExecComp
                        for s in self.system_iter(recurse=True, typ=Component):
                            if not isinstance(s, ExecComp) and not isinstance(s, IndepVarComp):
                                s.declare_partials('*', '*', method=info['method'])
                    self._setup_partials()

        approx_scheme = self._get_approx_scheme(info['method'])

        if info['coloring'] is None and info['static'] is None:
            info['dynamic'] = True

        coloring_fname = self.get_approx_coloring_fname()

        # if we find a previously computed class coloring for our class, just use that
        # instead of regenerating a coloring.
        if not info['per_instance'] and coloring_fname in coloring_mod._CLASS_COLORINGS:
            info['coloring'] = coloring = coloring_mod._CLASS_COLORINGS[coloring_fname]
            if coloring is None:
                print("\nClass coloring for class '{}' wasn't good enough, "
                      "so skipping for '{}'".format(type(self).__name__, self.pathname))
                info['static'] = None
            else:
                print("\n{} using class coloring for class '{}'".format(self.pathname,
                                                                        type(self).__name__))
                info.update(coloring._meta)
                # force regen of approx groups during next compute_approximations
                approx_scheme._reset()
            return [coloring]

        from openmdao.core.group import Group
        is_total = isinstance(self, Group)

        # compute perturbations
        starting_inputs = self._inputs.asarray(copy=True)
        in_offsets = starting_inputs.copy()
        in_offsets[in_offsets == 0.0] = 1.0
        in_offsets *= info['perturb_size']

        starting_outputs = self._outputs.asarray(copy=True)
        out_offsets = starting_outputs.copy()
        out_offsets[out_offsets == 0.0] = 1.0
        out_offsets *= info['perturb_size']

        starting_resids = self._residuals.asarray(copy=True)

        # for groups, this does some setup of approximations
        self._setup_approx_coloring()

        # TODO: add some flag to allow user to toggle this behavior
        if True:
            # update jacobian subjac metadata to get rid of rows/cols
            self._jacobian._remove_approx_sparsity()

        save_first_call = self._first_call_to_linearize
        self._first_call_to_linearize = False
        sparsity_start_time = time.time()

        # tell approx scheme to limit itself to only colored columns
        approx_scheme._reset()
        approx_scheme._during_sparsity_comp = True

        self._update_wrt_matches(info)

        save_jac = self._jacobian

        # use special sparse jacobian to collect sparsity info
        self._jacobian = _ColSparsityJac(self, info)

        for i in range(info['num_full_jacs']):
            # randomize inputs (and outputs if implicit)
            if i > 0:
                self._inputs.set_val(starting_inputs +
                                     in_offsets * np.random.random(in_offsets.size))
                self._outputs.set_val(starting_outputs +
                                      out_offsets * np.random.random(out_offsets.size))
                if is_total:
                    self._solve_nonlinear()
                else:
                    self._apply_nonlinear()

                for scheme in self._approx_schemes.values():
                    scheme._reset()  # force a re-initialization of approx
                    approx_scheme._during_sparsity_comp = True

            self.run_linearize()

        sparsity, sp_info = self._jacobian.get_sparsity()

        self._jacobian = save_jac

        # revert uncolored approx back to normal
        approx_scheme._reset()

        sparsity_time = time.time() - sparsity_start_time

        ordered_wrt_info = list(self._jac_wrt_iter(info['wrt_matches']))
        ordered_of_info = list(self._jac_of_iter())

<<<<<<< HEAD
=======
        ordered_of_info = list(self._jac_of_iter())
        ordered_wrt_info = list(self._jac_wrt_iter(info['wrt_matches']))
        sparsity, sp_info = self._jacobian._compute_sparsity(ordered_of_info, ordered_wrt_info,
                                                             tol=info['tol'],
                                                             orders=info['orders'])

>>>>>>> f802e454
        sp_info['sparsity_time'] = sparsity_time
        sp_info['pathname'] = self.pathname
        sp_info['class'] = type(self).__name__
        sp_info['type'] = 'semi-total' if self._subsystems_allprocs else 'partial'

<<<<<<< HEAD
=======
        self._jacobian._jac_summ = None  # reclaim the memory
>>>>>>> f802e454
        if self.pathname:
            ordered_of_info = self._jac_var_info_abs2prom(ordered_of_info)
            ordered_wrt_info = self._jac_var_info_abs2prom(ordered_wrt_info)

        coloring = _compute_coloring(sparsity, 'fwd')

        # if the improvement wasn't large enough, don't use coloring
        pct = coloring._solves_info()[-1]
        if info['min_improve_pct'] > pct:
            info['coloring'] = info['static'] = None
            simple_warning("%s: Coloring was deactivated.  Improvement of %.1f%% was less than min "
                           "allowed (%.1f%%)." % (self.msginfo, pct, info['min_improve_pct']))
            if not info['per_instance']:
                coloring_mod._CLASS_COLORINGS[coloring_fname] = None
            return [None]

        coloring._row_vars = [t[0] for t in ordered_of_info]
        coloring._col_vars = [t[0] for t in ordered_wrt_info]
        coloring._row_var_sizes = [t[2] - t[1] for t in ordered_of_info]
        coloring._col_var_sizes = [t[2] - t[1] for t in ordered_wrt_info]

        coloring._meta.update(info)  # save metadata we used to create the coloring
        del coloring._meta['coloring']
        coloring._meta.update(sp_info)

        info['coloring'] = coloring

        approx = self._get_approx_scheme(coloring._meta['method'])
        # force regen of approx groups during next compute_approximations
        approx._reset()

        if info['show_sparsity'] or info['show_summary']:
            print("\nApprox coloring for '%s' (class %s)" % (self.pathname, type(self).__name__))

        if info['show_sparsity']:
            coloring.display_txt()
        if info['show_summary']:
            coloring.summary()

        self._save_coloring(coloring)

        if not info['per_instance']:
            # save the class coloring for other instances of this class to use
            coloring_mod._CLASS_COLORINGS[coloring_fname] = coloring

        # restore original inputs/outputs
        self._inputs.set_val(starting_inputs)
        self._outputs.set_val(starting_outputs)
        self._residuals.set_val(starting_resids)

        self._first_call_to_linearize = save_first_call

        return [coloring]

    def _setup_approx_coloring(self):
        pass

    def get_approx_coloring_fname(self):
        """
        Return the full pathname to a coloring file.

        Parameters
        ----------
        system : System
            The System having its coloring saved or loaded.

        Returns
        -------
        str
            Full pathname of the coloring file.
        """
        directory = self._problem_meta['coloring_dir']
        if not self.pathname:
            # total coloring
            return os.path.join(directory, 'total_coloring.pkl')

        if self._coloring_info.get('per_instance'):
            # base the name on the instance pathname
            fname = 'coloring_' + self.pathname.replace('.', '_') + '.pkl'
        else:
            # base the name on the class name
            fname = 'coloring_' + '_'.join(
                [self.__class__.__module__.replace('.', '_'), self.__class__.__name__]) + '.pkl'

        return os.path.join(directory, fname)

    def _save_coloring(self, coloring):
        """
        Save the coloring to a file based on this system's class or pathname.

        Parameters
        ----------
        coloring : Coloring
            See Coloring class docstring.
        """
        # under MPI, only save on proc 0
        if ((self._full_comm is not None and self._full_comm.rank == 0) or
                (self._full_comm is None and self.comm.rank == 0)):
            coloring.save(self.get_approx_coloring_fname())

    def _get_static_coloring(self):
        """
        Get the Coloring for this system.

        If necessary, load the Coloring from a file.

        Returns
        -------
        Coloring or None
            Coloring object, possible loaded from a file, or None
        """
        info = self._coloring_info
        coloring = info['coloring']
        if coloring is not None:
            return coloring

        static = info['static']
        if static is _STD_COLORING_FNAME or isinstance(static, str):
            if static is _STD_COLORING_FNAME:
                fname = self.get_approx_coloring_fname()
            else:
                fname = static
            print("%s: loading coloring from file %s" % (self.msginfo, fname))
            info['coloring'] = coloring = Coloring.load(fname)
            if info['wrt_patterns'] != coloring._meta['wrt_patterns']:
                raise RuntimeError("%s: Loaded coloring has different wrt_patterns (%s) than "
                                   "declared ones (%s)." %
                                   (self.msginfo, coloring._meta['wrt_patterns'],
                                    info['wrt_patterns']))
            info.update(info['coloring']._meta)
            approx = self._get_approx_scheme(info['method'])
            # force regen of approx groups during next compute_approximations
            approx._reset()
        elif isinstance(static, coloring_mod.Coloring):
            info['coloring'] = coloring = static

        if coloring is not None:
            info['dynamic'] = False

        info['static'] = coloring

        return coloring

    def _get_coloring(self):
        """
        Get the Coloring for this system.

        If necessary, load the Coloring from a file or dynamically generate it.

        Returns
        -------
        Coloring or None
            Coloring object, possible loaded from a file or dynamically generated, or None
        """
        coloring = self._get_static_coloring()
        if coloring is None and self._coloring_info['dynamic']:
            self._coloring_info['coloring'] = coloring = self._compute_approx_coloring()[0]
            if coloring is not None:
                self._coloring_info.update(coloring._meta)

        return coloring

    def _setup_par_fd_procs(self, comm):
        """
        Split up the comm for use in parallel FD.

        Parameters
        ----------
        comm : MPI.Comm or <FakeComm>
            MPI communicator object.

        Returns
        -------
        MPI.Comm or <FakeComm>
            MPI communicator object.
        """
        num_par_fd = self._num_par_fd
        if comm.size < num_par_fd:
            raise ValueError("%s: num_par_fd must be <= communicator size (%d)" %
                             (self.msginfo, comm.size))

        self._full_comm = comm

        if num_par_fd > 1:
            sizes, offsets = evenly_distrib_idxs(num_par_fd, comm.size)

            # a 'color' is assigned to each subsystem, with
            # an entry for each processor it will be given
            # e.g. [0, 0, 0, 1, 1, 1, 2, 2, 2, 3, 3, 3]
            color = np.empty(comm.size, dtype=INT_DTYPE)
            for i in range(num_par_fd):
                color[offsets[i]:offsets[i] + sizes[i]] = i

            self._par_fd_id = color[comm.rank]

            comm = self._full_comm.Split(self._par_fd_id)

        return comm

    def _setup_recording(self):
        if self._rec_mgr._recorders:
            myinputs = myoutputs = myresiduals = []

            options = self.recording_options
            incl = options['includes']
            excl = options['excludes']

            # includes and excludes for inputs are specified using _absolute_ names
            # vectors are keyed on absolute name, discretes on relative/promoted name
            if options['record_inputs']:
                myinputs = sorted([n for n in self._var_abs2prom['input']
                                   if check_path(n, incl, excl)])

            # includes and excludes for outputs are specified using _promoted_ names
            # vectors are keyed on absolute name, discretes on relative/promoted name
            if options['record_outputs']:
                myoutputs = sorted([n for n, prom in self._var_abs2prom['output'].items()
                                    if check_path(prom, incl, excl)])

                if self._var_discrete['output']:
                    # if we have discrete outputs then residual name set doesn't match output one
                    if options['record_residuals']:
                        contains = self._residuals._contains_abs
                        myresiduals = [n for n in myoutputs if contains(n)]
                elif options['record_residuals']:
                    myresiduals = myoutputs

            elif options['record_residuals']:
                abs2prom = self._var_abs2prom['output']
                myresiduals = [n for n in self._residuals._abs_iter()
                               if check_path(abs2prom[n], incl, excl)]

            self._filtered_vars_to_record = {
                'input': myinputs,
                'output': myoutputs,
                'residual': myresiduals
            }

            self._rec_mgr.startup(self)

        for subsys in self._subsystems_myproc:
            subsys._setup_recording()

    def _setup_procs(self, pathname, comm, mode, prob_meta):
        """
        Execute first phase of the setup process.

        Distribute processors, assign pathnames, and call setup on the component.
        Also reset internal data structures.

        Parameters
        ----------
        pathname : str
            Global name of the system, including the path.
        comm : MPI.Comm or <FakeComm>
            MPI communicator object.
        mode : string
            Derivatives calculation mode, 'fwd' for forward, and 'rev' for
            reverse (adjoint). Default is 'rev'.
        prob_meta : dict
            Problem level options.
        """
        self.pathname = pathname
        self._problem_meta = prob_meta
        self._first_call_to_linearize = True
        self._is_local = True
        self._vectors = {}
        self._full_comm = None
        self._approx_subjac_keys = None

        self.options._parent_name = self.msginfo
        self.recording_options._parent_name = self.msginfo
        self._mode = mode
        self._design_vars = OrderedDict()
        self._responses = OrderedDict()
        self._design_vars.update(self._static_design_vars)
        self._responses.update(self._static_responses)

    def _setup_var_data(self):
        """
        Compute the list of abs var names, abs/prom name maps, and metadata dictionaries.
        """
        self._var_prom2inds = {}
        self._var_allprocs_prom2abs_list = {'input': OrderedDict(), 'output': OrderedDict()}
        self._var_abs2prom = {'input': {}, 'output': {}}
        self._var_allprocs_abs2prom = {'input': {}, 'output': {}}
        self._var_allprocs_abs2meta = {'input': {}, 'output': {}}
        self._var_abs2meta = {'input': {}, 'output': {}}
        self._var_allprocs_discrete = {'input': {}, 'output': {}}
        self._var_allprocs_abs2idx = {}
        self._owning_rank = defaultdict(int)
        self._var_sizes = {'nonlinear': {}}
        self._owned_sizes = None
        self._var_allprocs_relevant_names = defaultdict(lambda: {'input': [], 'output': []})
        self._var_relevant_names = defaultdict(lambda: {'input': [], 'output': []})

    def _setup_var_index_maps(self, vec_name):
        """
        Compute maps from abs var names to their index among allprocs variables in this system.

        Parameters
        ----------
        vec_name : str
            Name of vector.
        """
        abs2idx = self._var_allprocs_abs2idx[vec_name] = {}
        for io in ['input', 'output']:
            for i, abs_name in enumerate(self._var_allprocs_relevant_names[vec_name][io]):
                abs2idx[abs_name] = i

    def _setup_global_shapes(self):
        """
        Compute the global size and shape of all variables on this system.
        """
        loc_meta = self._var_abs2meta

        for io in ('input', 'output'):
            # now set global sizes and shapes into metadata for distributed variables
            sizes = self._var_sizes['nonlinear'][io]
            for idx, (abs_name, mymeta) in enumerate(self._var_allprocs_abs2meta[io].items()):
                local_shape = mymeta['shape']
                if mymeta['distributed']:
                    global_size = np.sum(sizes[:, idx])
                    mymeta['global_size'] = global_size

                    # assume that all but the first dimension of the shape of a
                    # distributed variable is the same on all procs
                    high_dims = local_shape[1:]
                    if high_dims:
                        high_size = np.prod(high_dims)
                        dim1 = global_size // high_size
                        if global_size % high_size != 0:
                            raise RuntimeError("%s: Global size of output '%s' (%s) does not agree "
                                               "with local shape %s" % (self.msginfo, abs_name,
                                                                        global_size, local_shape))
                        mymeta['global_shape'] = tuple([dim1] + list(high_dims))
                    else:
                        mymeta['global_shape'] = (global_size,)

                else:
                    # not distributed, just use local shape and size
                    mymeta['global_size'] = mymeta['size']
                    mymeta['global_shape'] = local_shape

                if abs_name in loc_meta[io]:
                    loc_meta[io][abs_name]['global_shape'] = mymeta['global_shape']
                    loc_meta[io][abs_name]['global_size'] = mymeta['global_size']

    def _setup_global_connections(self, conns=None):
        """
        Compute dict of all connections between this system's inputs and outputs.

        The connections come from 4 sources:
        1. Implicit connections owned by the current system
        2. Explicit connections declared by the current system
        3. Explicit connections declared by parent systems
        4. Implicit / explicit from subsystems

        Parameters
        ----------
        conns : dict
            Dictionary of connections passed down from parent group.
        """
        pass

    def _setup_vec_names(self, mode):
        """
        Compute the list of vec_names and the vois dict.

        This is only called on the top level System during initial setup.

        Parameters
        ----------
        mode : str
            Derivative direction, either 'fwd' or 'rev'.
        """
        vois = set()
        vectorized_vois = {}

        if self._use_derivatives:
            vec_names = ['nonlinear', 'linear']
            # Now that connections are setup, we need to convert relevant vector names into their
            # auto_ivc source where applicable.
            for system in self.system_iter(include_self=True, recurse=True):
                for name, meta in system._get_vec_names_from_vois(mode):
                    vois.add(system.get_source(name))
                    if meta['vectorize_derivs']:
                        vectorized_vois[name] = meta

            vec_names.extend(sorted(vois))
        else:
            vec_names = ['nonlinear']

        self._problem_meta['vec_names'] = vec_names
        self._problem_meta['lin_vec_names'] = vec_names[1:]
        self._problem_meta['vectorized_vois'] = vectorized_vois

    def _get_vec_names_from_vois(self, mode):
        """
        Compute the list of vec_names and the vois dict.

        This is only called on the top level System during initial setup.

        Parameters
        ----------
        mode : str
            Derivative direction, either 'fwd' or 'rev'.
        """
        vois = self._design_vars if mode == 'fwd' else self._responses

        pro2abs = self._var_allprocs_prom2abs_list
        try:
            for prom_name, data in vois.items():
                if data['parallel_deriv_color'] is not None or data['vectorize_derivs']:
                    if prom_name in pro2abs['output']:
                        yield pro2abs['output'][prom_name][0], data
                    else:
                        yield pro2abs['input'][prom_name][0], data

        except KeyError as err:
            typ = 'design variable' if mode == 'fwd' else 'response'
            raise RuntimeError(f"{self.msginfo}: Output not found for {typ} {str(err)}.")

    def _init_relevance(self, mode):
        """
        Create the relevance dictionary.

        Parameters
        ----------
        mode : str
            Derivative direction, either 'fwd' or 'rev'.

        Returns
        -------
        dict
            The relevance dictionary.
        """
        if self._use_derivatives:
            desvars = self.get_design_vars(recurse=True, get_sizes=False, use_prom_ivc=False)
            responses = self.get_responses(recurse=True, get_sizes=False, use_prom_ivc=False)
            return self.get_relevant_vars(desvars, responses, mode)
        else:
            relevant = defaultdict(dict)
            relevant['nonlinear'] = {'@all': ({'input': ContainsAll(), 'output': ContainsAll()},
                                              ContainsAll())}
            return relevant

    def _setup_driver_units(self):
        """
        Compute unit conversions for driver variables.
        """
        abs2meta = self._var_abs2meta['output']
        pro2abs = self._var_allprocs_prom2abs_list['output']
        pro2abs_in = self._var_allprocs_prom2abs_list['input']

        dv = self._design_vars
        for name, meta in dv.items():

            units = meta['units']
            dv[name]['total_adder'] = dv[name]['adder']
            dv[name]['total_scaler'] = dv[name]['scaler']

            if units is not None:
                # If derivatives are not being calculated, then you reach here before ivc_source
                # is placed in the meta.
                try:
                    units_src = meta['ivc_source']
                except KeyError:
                    units_src = self.get_source(name)

                var_units = abs2meta[units_src]['units']

                if var_units == units:
                    continue

                if var_units is None:
                    msg = "{}: Target for design variable {} has no units, but '{}' units " + \
                          "were specified."
                    raise RuntimeError(msg.format(self.msginfo, name, units))

                if not is_compatible(var_units, units):
                    msg = "{}: Target for design variable {} has '{}' units, but '{}' units " + \
                          "were specified."
                    raise RuntimeError(msg.format(self.msginfo, name, var_units, units))

                factor, offset = unit_conversion(var_units, units)
                base_adder, base_scaler = determine_adder_scaler(None, None,
                                                                 dv[name]['adder'],
                                                                 dv[name]['scaler'])

                dv[name]['total_adder'] = offset + base_adder / factor
                dv[name]['total_scaler'] = base_scaler * factor

        resp = self._responses
        type_dict = {'con': 'constraint', 'obj': 'objective'}
        for name, meta in resp.items():

            units = meta['units']
            resp[name]['total_scaler'] = resp[name]['scaler']
            resp[name]['total_adder'] = resp[name]['adder']

            if units is not None:
                # If derivatives are not being calculated, then you reach here before ivc_source
                # is placed in the meta.
                try:
                    units_src = meta['ivc_source']
                except KeyError:
                    units_src = self.get_source(name)

                var_units = abs2meta[units_src]['units']

                if var_units == units:
                    continue

                if var_units is None:
                    msg = "{}: Target for {} {} has no units, but '{}' units " + \
                          "were specified."
                    raise RuntimeError(msg.format(self.msginfo, type_dict[meta['type']],
                                                  name, units))

                if not is_compatible(var_units, units):
                    msg = "{}: Target for {} {} has '{}' units, but '{}' units " + \
                          "were specified."
                    raise RuntimeError(msg.format(self.msginfo, type_dict[meta['type']],
                                                  name, var_units, units))

                factor, offset = unit_conversion(var_units, units)
                base_adder, base_scaler = determine_adder_scaler(None, None,
                                                                 resp[name]['adder'],
                                                                 resp[name]['scaler'])

                resp[name]['total_scaler'] = base_scaler * factor
                resp[name]['total_adder'] = offset + base_adder / factor

        for s in self._subsystems_myproc:
            s._setup_driver_units()

    def _setup_relevance(self, mode, relevant=None):
        """
        Set up the relevance dictionary.

        Parameters
        ----------
        mode : str
            Derivative direction, either 'fwd' or 'rev'.
        relevant : dict or None
            Dictionary mapping VOI name to all variables necessary for computing
            derivatives between the VOI and all other VOIs.
        """
        if relevant is None:  # should only occur at top level on full setup
            self._relevant = relevant = self._init_relevance(mode)
        else:
            self._relevant = relevant

        self._rel_vec_name_list = ['nonlinear', 'linear']
        for vec_name in self._vec_names[2:]:
            rel, relsys = relevant[vec_name]['@all']
            if self.pathname in relsys:
                self._rel_vec_name_list.append(vec_name)
            for io in ('input', 'output'):
                relio = rel[io]
                self._var_allprocs_relevant_names[vec_name][io].extend(
                    v for v in self._var_allprocs_abs2meta[io] if v in relio)
                self._var_relevant_names[vec_name][io].extend(
                    v for v in self._var_abs2meta[io] if v in relio)

        self._rel_vec_names = frozenset(self._rel_vec_name_list)
        self._lin_rel_vec_name_list = self._rel_vec_name_list[1:]

        for s in self._subsystems_myproc:
            s._setup_relevance(mode, relevant)

    def _setup_connections(self):
        """
        Compute dict of all connections owned by this system.
        """
        pass

    def _setup_vectors(self, root_vectors):
        """
        Compute all vectors for all vec names and assign excluded variables lists.

        Parameters
        ----------
        root_vectors : dict of dict of Vector
            Root vectors: first key is 'input', 'output', or 'residual'; second key is vec_name.
        """
        self._vectors = vectors = {'input': OrderedDict(),
                                   'output': OrderedDict(),
                                   'residual': OrderedDict()}

        # Allocate complex if root vector was allocated complex.
        alloc_complex = root_vectors['output']['nonlinear']._alloc_complex

        # This happens if you reconfigure and switch to 'cs' without forcing the vectors to be
        # initially allocated as complex.
        if not alloc_complex and 'cs' in self._approx_schemes:
            raise RuntimeError("{}: In order to activate complex step during reconfiguration, "
                               "you need to set 'force_alloc_complex' to True during setup. e.g. "
                               "'problem.setup(force_alloc_complex=True)'".format(self.msginfo))

        if self._vector_class is None:
            self._vector_class = self._local_vector_class

        vector_class = self._vector_class

        vec_names = self._rel_vec_name_list if self._use_derivatives else self._vec_names

        for vec_name in vec_names:

            # Only allocate complex in the vectors we need.
            vec_alloc_complex = root_vectors['output'][vec_name]._alloc_complex

            for kind in ['input', 'output', 'residual']:
                rootvec = root_vectors[kind][vec_name]
                vectors[kind][vec_name] = vector_class(
                    vec_name, kind, self, rootvec,
                    alloc_complex=vec_alloc_complex, ncol=rootvec._ncol)

        self._inputs = vectors['input']['nonlinear']
        self._outputs = vectors['output']['nonlinear']
        self._residuals = vectors['residual']['nonlinear']

        for subsys in self._subsystems_myproc:
            subsys._scale_factors = self._scale_factors
            subsys._setup_vectors(root_vectors)

    def _compute_root_scale_factors(self):
        """
        Compute scale factors for all variables.

        Returns
        -------
        dict
            Mapping of each absoute var name to its corresponding scaling factor tuple.
        """
        # make this a defaultdict to handle the case of access using unconnected inputs
        scale_factors = defaultdict(lambda: {
            'input': (0.0, 1.0),
        })

        for abs_name, meta in self._var_allprocs_abs2meta['output'].items():
            ref0 = meta['ref0']
            res_ref = meta['res_ref']
            a0 = ref0
            a1 = meta['ref'] - ref0
            scale_factors[abs_name] = {
                'output': (a0, a1),
                'residual': (0.0, res_ref),
            }
        return scale_factors

    def _setup_transfers(self):
        """
        Compute all transfers that are owned by this system.
        """
        pass

    def _setup_solvers(self):
        """
        Perform setup in all solvers.
        """
        # remove old solver error files if they exist
        if self.pathname == '':
            rank = MPI.COMM_WORLD.rank if MPI is not None else 0
            if rank == 0:
                for f in os.listdir('.'):
                    if fnmatchcase(f, 'solver_errors.*.out'):
                        os.remove(f)

        if self._nonlinear_solver is not None:
            self._nonlinear_solver._setup_solvers(self, 0)
        if self._linear_solver is not None:
            self._linear_solver._setup_solvers(self, 0)

        for subsys in self._subsystems_myproc:
            subsys._setup_solvers()

    def _setup_jacobians(self, recurse=True):
        """
        Set and populate jacobians down through the system tree.

        Parameters
        ----------
        recurse : bool
            If True, setup jacobians in all descendants.
        """
        asm_jac_solvers = set()
        if self._linear_solver is not None:
            asm_jac_solvers.update(self._linear_solver._assembled_jac_solver_iter())

        nl_asm_jac_solvers = set()
        if self.nonlinear_solver is not None:
            nl_asm_jac_solvers.update(self.nonlinear_solver._assembled_jac_solver_iter())

        asm_jac = None
        if asm_jac_solvers:
            asm_jac = _asm_jac_types[self.options['assembled_jac_type']](system=self)
            self._assembled_jac = asm_jac
            for s in asm_jac_solvers:
                s._assembled_jac = asm_jac

        if nl_asm_jac_solvers:
            if asm_jac is None:
                asm_jac = _asm_jac_types[self.options['assembled_jac_type']](system=self)
            for s in nl_asm_jac_solvers:
                s._assembled_jac = asm_jac

        if self._has_approx:
            self._set_approx_partials_meta()

        # At present, we don't support a AssembledJacobian in a group
        # if any subcomponents are matrix-free.
        if asm_jac is not None:
            if self.matrix_free:
                raise RuntimeError("%s: AssembledJacobian not supported for matrix-free "
                                   "subcomponent." % self.msginfo)

        if recurse:
            for subsys in self._subsystems_myproc:
                subsys._setup_jacobians()

    def set_initial_values(self):
        """
        Set all input and output variables to their declared initial values.
        """
        for abs_name, meta in self._var_abs2meta['input'].items():
            self._inputs.set_var(abs_name, meta['value'])

        for abs_name, meta in self._var_abs2meta['output'].items():
            self._outputs.set_var(abs_name, meta['value'])

    def _get_promotion_maps(self):
        """
        Define variable maps based on promotes lists.

        Returns
        -------
        dict of {'input': {str:(str, info), ...}, 'output': {str:(str, info), ...}}
            dictionary mapping input/output variable names
            to (promoted name, promotion_info) tuple.
        """
        prom_names = self._var_allprocs_prom2abs_list
        gname = self.name + '.' if self.name else ''

        def split_list(lst):
            """
            Yield match type, name/pattern/tuple info, and src_indices info.

            Parameters
            ----------
            lst : list
                List of names, patterns and/or tuples specifying promotes.

            Yields
            ------
            Enum
                match type
            str
                name or pattern string
            (str, _PromotesInfo)
                name/rename/pattern, promotion info (src_indices, etc.)
            """
            for entry in lst:
                key, pinfo = entry
                if isinstance(key, str):
                    # note, conditional here is faster than using precompiled regex
                    if '*' in key or '?' in key or '[' in key:
                        yield _MatchType.PATTERN, key, entry
                    else:
                        yield _MatchType.NAME, key, entry
                elif isinstance(key, tuple) and len(key) == 2:
                    yield _MatchType.RENAME, key[0], (key[1], pinfo)
                else:
                    raise TypeError(f"when adding subsystem '{self.pathname}', entry '{key}'"
                                    " is not a string or tuple of size 2.")

        def _dup(io, matches, match_type, name, tup):
            """
            Report error or warning when attempting to promote a variable twice.

            Parameters
            ----------
            io : str
                Input/output variable
            matches : dict {'input': ..., 'output': ...}
                Dict of promoted names and associated info.
            match_type : IntEnum
                Indicates whether match is an explicit name, rename, or pattern match.
            name : str
                Name of promoted variable that is specified multiple times.
            tup : tuple (?, _PromotesInfo)
                First entry can be name, rename, or pattern depending on the match type.

            Returns
            -------
            bool
                If True, ignore the new match, else replace the old with the new.
            """
            old_name, old_key, old_info, old_match_type = matches[io][name]
            _, info = tup
            if old_match_type == _MatchType.RENAME:
                old_key = (old_name, old_key)
            else:
                old_using = f"'{old_key}'"
            if match_type == _MatchType.RENAME:
                new_using = (name, tup[0])
            else:
                new_using = f"'{tup[0]}'"

            mismatch = info.compare(old_info) if info is not None else ()
            if mismatch:
                raise RuntimeError(f"{self.msginfo}: {io} variable '{name}', promoted using "
                                   f"{new_using}, was already promoted using {old_using} with "
                                   f"different values for {mismatch}.")

            if old_match_type != _MatchType.PATTERN:
                if old_key != tup[0]:
                    raise RuntimeError(f"{self.msginfo}: Can't alias promoted {io} '{name}' to "
                                       f"'{tup[0]}' because '{name}' has already been promoted as "
                                       f"'{old_key}'.")

            if old_key != '*':
                simple_warning(f"{self.msginfo}: {io} variable '{name}', promoted using "
                               f"{new_using}, was already promoted using {old_using}.")

            return match_type == _MatchType.PATTERN

        def resolve(to_match, io_types, matches, proms):
            """
            Determine the mapping of promoted names to the parent scope for a promotion type.

            This is called once for promotes or separately for promotes_inputs and promotes_outputs.
            """
            if not to_match:
                return

            # always add '*' and so we won't report if it matches nothing (in the case where the
            # system has no variables of that io type)
            found = set(('*',))

            for match_type, key, tup in split_list(to_match):
                s, pinfo = tup
                if match_type == _MatchType.PATTERN:
                    for io in io_types:
                        if io == 'output':
                            pinfo = None
                        if key == '*' and not matches[io]:  # special case. add everything
                            matches[io] = pmap = {n: (n, key, pinfo, match_type) for n in proms[io]}
                        else:
                            pmap = matches[io]
                            nmatch = len(pmap)
                            for n in proms[io]:
                                if fnmatchcase(n, key):
                                    if not (n in pmap and _dup(io, matches, match_type, n, tup)):
                                        pmap[n] = (n, key, pinfo, match_type)
                            if len(pmap) > nmatch:
                                found.add(key)
                else:  # NAME or RENAME
                    for io in io_types:
                        if io == 'output':
                            pinfo = None
                        pmap = matches[io]
                        if key in proms[io]:
                            if key in pmap:
                                _dup(io, matches, match_type, key, tup)
                            pmap[key] = (s, key, pinfo, match_type)
                            if match_type == _MatchType.NAME:
                                found.add(key)
                            else:
                                found.add((key, s))

            not_found = set(n for n, _ in to_match) - found
            if not_found:
                if (not self._var_abs2meta['input'] and not self._var_abs2meta['output'] and
                        isinstance(self, openmdao.core.group.Group)):
                    empty_group_msg = ' Group contains no variables.'
                else:
                    empty_group_msg = ''
                if len(io_types) == 2:
                    call = 'promotes'
                else:
                    call = 'promotes_%ss' % io_types[0]

                not_found = sorted(not_found, key=lambda x: x if isinstance(x, str) else x[0])
                raise RuntimeError(f"{self.msginfo}: '{call}' failed to find any matches for the "
                                   f"following names or patterns: {not_found}.{empty_group_msg}")

        maps = {'input': {}, 'output': {}}

        if self._var_promotes['input'] or self._var_promotes['output']:
            if self._var_promotes['any']:
                raise RuntimeError("%s: 'promotes' cannot be used at the same time as "
                                   "'promotes_inputs' or 'promotes_outputs'." % self.msginfo)
            resolve(self._var_promotes['input'], ('input',), maps, prom_names)
            resolve(self._var_promotes['output'], ('output',), maps, prom_names)
        else:
            resolve(self._var_promotes['any'], ('input', 'output'), maps, prom_names)

        return maps

    def _get_scope(self):
        """
        Find the input and output variables that are needed for a particular matvec product.

        Returns
        -------
        (set, set)
            Sets of output and input variables.
        """
        try:
            return self._scope_cache[None]
        except KeyError:
            self._scope_cache[None] = (frozenset(self._var_abs2meta['output']), _empty_frozen_set)
            return self._scope_cache[None]

    @contextmanager
    def _unscaled_context(self, outputs=(), residuals=()):
        """
        Context manager for units and scaling for vectors.

        Temporarily puts vectors in a physical and unscaled state, because
        internally, vectors are nominally in a dimensionless and scaled state.

        Parameters
        ----------
        outputs : list of output <Vector> objects
            List of output vectors to apply the unit and scaling conversions.
        residuals : list of residual <Vector> objects
            List of residual vectors to apply the unit and scaling conversions.
        """
        if self._has_output_scaling:
            for vec in outputs:
                vec.scale_to_phys()
        if self._has_resid_scaling:
            for vec in residuals:
                vec.scale_to_phys()

        try:

            yield

        finally:

            if self._has_output_scaling:
                for vec in outputs:
                    vec.scale_to_norm()

            if self._has_resid_scaling:
                for vec in residuals:
                    vec.scale_to_norm()

    @contextmanager
    def _scaled_context_all(self):
        """
        Context manager that temporarily puts all vectors in a scaled state.
        """
        if self._has_output_scaling:
            for vec in self._vectors['output'].values():
                vec.scale_to_norm()
        if self._has_resid_scaling:
            for vec in self._vectors['residual'].values():
                vec.scale_to_norm()

        try:

            yield

        finally:

            if self._has_output_scaling:
                for vec in self._vectors['output'].values():
                    vec.scale_to_phys()
            if self._has_resid_scaling:
                for vec in self._vectors['residual'].values():
                    vec.scale_to_phys()

    @contextmanager
    def _matvec_context(self, vec_name, scope_out, scope_in, mode, clear=True):
        """
        Context manager for vectors.

        For the given vec_name, return vectors that use a set of
        internal variables that are relevant to the current matrix-vector
        product.  This is called only from _apply_linear.

        Parameters
        ----------
        vec_name : str
            Name of the vector to use.
        scope_out : frozenset or None
            Set of absolute output names in the scope of this mat-vec product.
            If None, all are in the scope.
        scope_in : frozenset or None
            Set of absolute input names in the scope of this mat-vec product.
            If None, all are in the scope.
        mode : str
            Key for specifying derivative direction. Values are 'fwd'
            or 'rev'.
        clear : bool(True)
            If True, zero out residuals (in fwd mode) or inputs and outputs
            (in rev mode).

        Yields
        ------
        (d_inputs, d_outputs, d_residuals) : tuple of Vectors
            Yields the three Vectors configured internally to deal only
            with variables relevant to the current matrix vector product.

        """
        d_inputs = self._vectors['input'][vec_name]
        d_outputs = self._vectors['output'][vec_name]
        d_residuals = self._vectors['residual'][vec_name]

        if clear:
            if mode == 'fwd':
                d_residuals.set_val(0.0)
            else:  # rev
                d_inputs.set_val(0.0)
                d_outputs.set_val(0.0)

        if scope_out is None and scope_in is None:
            yield d_inputs, d_outputs, d_residuals
        else:
            old_ins = d_inputs._names
            old_outs = d_outputs._names

            if scope_out is not None:
                d_outputs._names = scope_out.intersection(d_outputs._abs_iter())
            if scope_in is not None:
                d_inputs._names = scope_in.intersection(d_inputs._abs_iter())

            try:
                yield d_inputs, d_outputs, d_residuals
            finally:
                # reset _names so users will see full vector contents
                d_inputs._names = old_ins
                d_outputs._names = old_outs

    @contextmanager
    def _call_user_function(self, fname, protect_inputs=True,
                            protect_outputs=False, protect_residuals=False):
        """
        Context manager that wraps a call to a user defined function.

        Protect any vectors that should not be modified to help prevent user error
        and add information about the system to any errors that don't have it already.

        Parameters
        ----------
        fname : str
            Name of the user defined function.
        protect_inputs : bool
            If True, then set the inputs vector to be read only
        protect_outputs : bool
            If True, then set the outputs vector to be read only
        protect_residuals : bool
            If True, then set the residuals vector to be read only
        """
        self._inputs.read_only = protect_inputs
        self._outputs.read_only = protect_outputs
        self._residuals.read_only = protect_residuals

        try:
            yield
        except Exception:
            err_type, err, trace = sys.exc_info()
            if str(err).startswith(self.msginfo):
                raise err
            else:
                raise err_type(f"{self.msginfo}: Error calling {fname}(), {err}")
        finally:
            self._inputs.read_only = False
            self._outputs.read_only = False
            self._residuals.read_only = False

    def get_nonlinear_vectors(self):
        """
        Return the inputs, outputs, and residuals vectors.

        Returns
        -------
        (inputs, outputs, residuals) : tuple of <Vector> instances
            Yields the inputs, outputs, and residuals nonlinear vectors.
        """
        if self._inputs is None:
            raise RuntimeError("{}: Cannot get vectors because setup has not yet been "
                               "called.".format(self.msginfo))

        return self._inputs, self._outputs, self._residuals

    def get_linear_vectors(self, vec_name='linear'):
        """
        Return the linear inputs, outputs, and residuals vectors.

        Parameters
        ----------
        vec_name : str
            Name of the linear right-hand-side vector. The default is 'linear'.

        Returns
        -------
        (inputs, outputs, residuals) : tuple of <Vector> instances
            Yields the inputs, outputs, and residuals linear vectors for vec_name.
        """
        if self._inputs is None:
            raise RuntimeError("{}: Cannot get vectors because setup has not yet been "
                               "called.".format(self.msginfo))

        if vec_name not in self._vectors['input']:
            raise ValueError("%s: There is no linear vector named %s" % (self.msginfo, vec_name))

        return (self._vectors['input'][vec_name],
                self._vectors['output'][vec_name],
                self._vectors['residual'][vec_name])

    def _get_var_offsets(self):
        """
        Compute global offsets for variables.

        Returns
        -------
        dict
            Arrays of global offsets keyed by vec_name and deriv direction.
        """
        if self._var_offsets is None:
            offsets = self._var_offsets = {}
            vec_names = self._lin_rel_vec_name_list if self._use_derivatives else self._vec_names

            for vec_name in vec_names:
                offsets[vec_name] = off_vn = {}
                for type_ in ['input', 'output']:
                    vsizes = self._var_sizes[vec_name][type_]
                    if vsizes.size > 0:
                        csum = np.empty(vsizes.size, dtype=INT_DTYPE)
                        csum[0] = 0
                        csum[1:] = np.cumsum(vsizes)[:-1]
                        off_vn[type_] = csum.reshape(vsizes.shape)
                    else:
                        off_vn[type_] = np.zeros(0, dtype=INT_DTYPE).reshape((1, 0))

            if self._use_derivatives:
                offsets['nonlinear'] = offsets['linear']

        return self._var_offsets

    @property
    def nonlinear_solver(self):
        """
        Get the nonlinear solver for this system.
        """
        return self._nonlinear_solver

    @nonlinear_solver.setter
    def nonlinear_solver(self, solver):
        """
        Set this system's nonlinear solver.
        """
        self._nonlinear_solver = solver

    @property
    def linear_solver(self):
        """
        Get the linear solver for this system.
        """
        return self._linear_solver

    @linear_solver.setter
    def linear_solver(self, solver):
        """
        Set this system's linear solver.
        """
        self._linear_solver = solver

    @property
    def _force_alloc_complex(self):
        return self._problem_meta['force_alloc_complex']

    @property
    def _use_derivatives(self):
        return self._problem_meta['use_derivatives']

    @property
    def _local_vector_class(self):
        return self._problem_meta['local_vector_class']

    @property
    def _distributed_vector_class(self):
        return self._problem_meta['distributed_vector_class']

    @property
    def _vec_names(self):
        return self._problem_meta['vec_names']

    @property
    def _lin_vec_names(self):
        return self._problem_meta['lin_vec_names']

    @property
    def _recording_iter(self):
        return self._problem_meta['recording_iter']

    @property
    def _static_mode(self):
        """
        Return True if we are outside of setup.

        In this case, add_input, add_output, and add_subsystem all add to the
        '_static' versions of the respective data structures.
        These data structures are never reset during setup.

        Returns
        -------
        True if outside of setup.
        """
        return self._problem_meta is None or self._problem_meta['static_mode']

    def _set_solver_print(self, level=2, depth=1e99, type_='all'):
        """
        Apply the given print settings to the internal solvers, recursively.

        Parameters
        ----------
        level : int
            iprint level. Set to 2 to print residuals each iteration; set to 1
            to print just the iteration totals; set to 0 to disable all printing
            except for failures, and set to -1 to disable all printing including failures.
        depth : int
            How deep to recurse. For example, you can set this to 0 if you only want
            to print the top level linear and nonlinear solver messages. Default
            prints everything.
        type_ : str
            Type of solver to set: 'LN' for linear, 'NL' for nonlinear, or 'all' for all.
        """
        if self._linear_solver is not None and type_ != 'NL':
            self._linear_solver._set_solver_print(level=level, type_=type_)
        if self.nonlinear_solver is not None and type_ != 'LN':
            self.nonlinear_solver._set_solver_print(level=level, type_=type_)

        for subsys, _ in self._subsystems_allprocs.values():

            current_depth = subsys.pathname.count('.')
            if current_depth >= depth:
                continue

            subsys._set_solver_print(level=level, depth=depth - current_depth, type_=type_)

            if subsys._linear_solver is not None and type_ != 'NL':
                subsys._linear_solver._set_solver_print(level=level, type_=type_)
            if subsys.nonlinear_solver is not None and type_ != 'LN':
                subsys.nonlinear_solver._set_solver_print(level=level, type_=type_)

    def _setup_solver_print(self, recurse=True):
        """
        Apply the cached solver print settings during setup.

        Parameters
        ----------
        recurse : bool
            Whether to call this method in subsystems.
        """
        for level, depth, type_ in self._solver_print_cache:
            self._set_solver_print(level, depth, type_)

        if recurse:
            for subsys in self._subsystems_myproc:
                subsys._setup_solver_print(recurse=recurse)

    def set_solver_print(self, level=2, depth=1e99, type_='all'):
        """
        Control printing for solvers and subsolvers in the model.

        Parameters
        ----------
        level : int
            iprint level. Set to 2 to print residuals each iteration; set to 1
            to print just the iteration totals; set to 0 to disable all printing
            except for failures, and set to -1 to disable all printing including failures.
        depth : int
            How deep to recurse. For example, you can set this to 0 if you only want
            to print the top level linear and nonlinear solver messages. Default
            prints everything.
        type_ : str
            Type of solver to set: 'LN' for linear, 'NL' for nonlinear, or 'all' for all.
        """
        if (level, depth, type_) not in self._solver_print_cache:
            self._solver_print_cache.append((level, depth, type_))

    def _set_approx_partials_meta(self):
        # this will load a static coloring (if any) and will populate wrt_matches if
        # there is any coloring (static or dynamic).
        self._get_static_wrt_matches()

    def _get_static_wrt_matches(self):
        """
        Return wrt_matches for static coloring if there is one.

        Returns
        -------
        list of str or ()
            List of wrt_matches for a static coloring or () if there isn't one.
        """
        if (self._coloring_info['coloring'] is not None and
                self._coloring_info['wrt_matches'] is None):
            self._update_wrt_matches(self._coloring_info)

        # if coloring has been specified, we don't want to have multiple
        # approximations for the same subjac, so don't register any new
        # approximations when the wrt matches those used in the coloring.
        if self._get_static_coloring() is not None:  # static coloring has been specified
            return self._coloring_info['wrt_matches']

        return ()  # for dynamic coloring or no coloring

    def system_iter(self, include_self=False, recurse=True, typ=None):
        """
        Yield a generator of local subsystems of this system.

        Parameters
        ----------
        include_self : bool
            If True, include this system in the iteration.
        recurse : bool
            If True, iterate over the whole tree under this system.
        typ : type
            If not None, only yield Systems that match that are instances of the
            given type.
        """
        if include_self and (typ is None or isinstance(self, typ)):
            yield self

        for s in self._subsystems_myproc:
            if typ is None or isinstance(s, typ):
                yield s
            if recurse:
                for sub in s.system_iter(recurse=True, typ=typ):
                    yield sub

    def add_design_var(self, name, lower=None, upper=None, ref=None, ref0=None, indices=None,
                       adder=None, scaler=None, units=None,
                       parallel_deriv_color=None, vectorize_derivs=False,
                       cache_linear_solution=False):
        r"""
        Add a design variable to this system.

        Parameters
        ----------
        name : string
            Name of the design variable in the system.
        lower : float or ndarray, optional
            Lower boundary for the input
        upper : upper or ndarray, optional
            Upper boundary for the input
        ref : float or ndarray, optional
            Value of design var that scales to 1.0 in the driver.
        ref0 : float or ndarray, optional
            Value of design var that scales to 0.0 in the driver.
        indices : iter of int, optional
            If an input is an array, these indicate which entries are of
            interest for this particular design variable.  These may be
            positive or negative integers.
        units : str, optional
            Units to convert to before applying scaling.
        adder : float or ndarray, optional
            Value to add to the model value to get the scaled value for the driver. adder
            is first in precedence.  adder and scaler are an alterantive to using ref
            and ref0.
        scaler : float or ndarray, optional
            value to multiply the model value to get the scaled value for the driver. scaler
            is second in precedence. adder and scaler are an alterantive to using ref
            and ref0.
        parallel_deriv_color : string
            If specified, this design var will be grouped for parallel derivative
            calculations with other variables sharing the same parallel_deriv_color.
        vectorize_derivs : bool
            If True, vectorize derivative calculations.
        cache_linear_solution : bool
            If True, store the linear solution vectors for this variable so they can
            be used to start the next linear solution with an initial guess equal to the
            solution from the previous linear solve.

        Notes
        -----
        The response can be scaled using ref and ref0.
        The argument :code:`ref0` represents the physical value when the scaled value is 0.
        The argument :code:`ref` represents the physical value when the scaled value is 1.
        """
        if name in self._design_vars or name in self._static_design_vars:
            msg = "{}: Design Variable '{}' already exists."
            raise RuntimeError(msg.format(self.msginfo, name))

        # Name must be a string
        if not isinstance(name, str):
            raise TypeError('{}: The name argument should be a string, got {}'.format(self.msginfo,
                                                                                      name))

        if units is not None:
            if not isinstance(units, str):
                raise TypeError(f"{self.msginfo}: The units argument should be a str or None for "
                                f"design_var '{name}'.")
            try:
                units = simplify_unit(units, msginfo=self.msginfo)
            except ValueError as e:
                raise(ValueError(f"{str(e)[:-1]} for design_var '{name}'."))

        # Convert ref/ref0 to ndarray/float as necessary
        ref = format_as_float_or_array('ref', ref, val_if_none=None, flatten=True)
        ref0 = format_as_float_or_array('ref0', ref0, val_if_none=None, flatten=True)

        # determine adder and scaler based on args
        adder, scaler = determine_adder_scaler(ref0, ref, adder, scaler)

        if lower is None:
            # if not set, set lower to -INF_BOUND and don't apply adder/scaler
            lower = -openmdao.INF_BOUND
        else:
            # Convert lower to ndarray/float as necessary
            lower = format_as_float_or_array('lower', lower, flatten=True)
            # Apply scaler/adder
            lower = (lower + adder) * scaler

        if upper is None:
            # if not set, set upper to INF_BOUND and don't apply adder/scaler
            upper = openmdao.INF_BOUND
        else:
            # Convert upper to ndarray/float as necessary
            upper = format_as_float_or_array('upper', upper, flatten=True)
            # Apply scaler/adder
            upper = (upper + adder) * scaler

        if self._static_mode:
            design_vars = self._static_design_vars
        else:
            design_vars = self._design_vars

        dvs = OrderedDict()

        if isinstance(scaler, np.ndarray):
            if np.all(scaler == 1.0):
                scaler = None
        elif scaler == 1.0:
            scaler = None
        dvs['scaler'] = scaler

        if isinstance(adder, np.ndarray):
            if not np.any(adder):
                adder = None
        elif adder == 0.0:
            adder = None
        dvs['adder'] = adder

        dvs['name'] = name
        dvs['upper'] = upper
        dvs['lower'] = lower
        dvs['ref'] = ref
        dvs['ref0'] = ref0
        dvs['units'] = units
        dvs['cache_linear_solution'] = cache_linear_solution

        if indices is not None:

            if _is_slicer_op(indices):
                pass
            # If given, indices must be a sequence
            elif not (isinstance(indices, Iterable) and
                      all([isinstance(i, Integral) for i in indices])):
                raise ValueError("{}: If specified, design var indices must be a sequence of "
                                 "integers.".format(self.msginfo))
            else:
                indices = np.atleast_1d(indices)
                dvs['size'] = size = len(indices)

            # All refs: check the shape if necessary
            for item, item_name in zip([ref, ref0, scaler, adder, upper, lower],
                                       ['ref', 'ref0', 'scaler', 'adder', 'upper', 'lower']):
                if isinstance(item, np.ndarray):
                    if item.size != size:
                        raise ValueError("%s: When adding design var '%s', %s should have size "
                                         "%d but instead has size %d." % (self.msginfo, name,
                                                                          item_name, size,
                                                                          item.size))

        dvs['indices'] = indices
        dvs['parallel_deriv_color'] = parallel_deriv_color
        dvs['vectorize_derivs'] = vectorize_derivs

        design_vars[name] = dvs

    def add_response(self, name, type_, lower=None, upper=None, equals=None,
                     ref=None, ref0=None, indices=None, index=None, units=None,
                     adder=None, scaler=None, linear=False, parallel_deriv_color=None,
                     vectorize_derivs=False, cache_linear_solution=False):
        r"""
        Add a response variable to this system.

        The response can be scaled using ref and ref0.
        The argument :code:`ref0` represents the physical value when the scaled value is 0.
        The argument :code:`ref` represents the physical value when the scaled value is 1.

        Parameters
        ----------
        name : string
            Name of the response variable in the system.
        type_ : string
            The type of response. Supported values are 'con' and 'obj'
        lower : float or ndarray, optional
            Lower boundary for the variable
        upper : upper or ndarray, optional
            Upper boundary for the variable
        equals : equals or ndarray, optional
            Equality constraint value for the variable
        ref : float or ndarray, optional
            Value of response variable that scales to 1.0 in the driver.
        ref0 : upper or ndarray, optional
            Value of response variable that scales to 0.0 in the driver.
        indices : sequence of int, optional
            If variable is an array, these indicate which entries are of
            interest for this particular response.
        index : int, optional
            If variable is an array, this indicates which entry is of
            interest for this particular response.
        units : str, optional
            Units to convert to before applying scaling.
        adder : float or ndarray, optional
            Value to add to the model value to get the scaled value for the driver. adder
            is first in precedence.  adder and scaler are an alterantive to using ref
            and ref0.
        scaler : float or ndarray, optional
            value to multiply the model value to get the scaled value for the driver. scaler
            is second in precedence. adder and scaler are an alterantive to using ref
            and ref0.
        linear : bool
            Set to True if constraint is linear. Default is False.
        parallel_deriv_color : string
            If specified, this design var will be grouped for parallel derivative
            calculations with other variables sharing the same parallel_deriv_color.
        vectorize_derivs : bool
            If True, vectorize derivative calculations.
        cache_linear_solution : bool
            If True, store the linear solution vectors for this variable so they can
            be used to start the next linear solution with an initial guess equal to the
            solution from the previous linear solve.
        """
        # Name must be a string
        if not isinstance(name, str):
            raise TypeError('{}: The name argument should be a string, '
                            'got {}'.format(self.msginfo, name))

        # Type must be a string and one of 'con' or 'obj'
        if not isinstance(type_, str):
            raise TypeError('{}: The type argument should be a string'.format(self.msginfo))
        elif type_ not in ('con', 'obj'):
            raise ValueError('{}: The type must be one of \'con\' or \'obj\': '
                             'Got \'{}\' instead'.format(self.msginfo, name))

        if units is not None:
            if not isinstance(units, str):
                raise TypeError(f"{self.msginfo}: The units argument should be a str or None for "
                                f"response '{name}'.")
            try:
                units = simplify_unit(units, msginfo=self.msginfo)
            except ValueError as e:
                raise(ValueError(f"{str(e)[:-1]} for response '{name}'."))

        if name in self._responses or name in self._static_responses:
            typemap = {'con': 'Constraint', 'obj': 'Objective'}
            msg = "{}: {} '{}' already exists.".format(self.msginfo, typemap[type_], name)
            raise RuntimeError(msg.format(name))

        # Convert ref/ref0 to ndarray/float as necessary
        ref = format_as_float_or_array('ref', ref, val_if_none=None, flatten=True)
        ref0 = format_as_float_or_array('ref0', ref0, val_if_none=None, flatten=True)

        # determine adder and scaler based on args
        adder, scaler = determine_adder_scaler(ref0, ref, adder, scaler)

        # A constraint cannot be an equality and inequality constraint
        if equals is not None and (lower is not None or upper is not None):
            msg = "{}: Constraint '{}' cannot be both equality and inequality."
            raise ValueError(msg.format(self.msginfo, name))

        if _is_slicer_op(indices):
            pass
        # If given, indices must be a sequence
        elif (indices is not None and not (
                isinstance(indices, Iterable) and all([isinstance(i, Integral) for i in indices]))):
            raise ValueError("{}: If specified, response indices must be a sequence of "
                             "integers.".format(self.msginfo))

        if self._static_mode:
            responses = self._static_responses
        else:
            responses = self._responses

        resp = OrderedDict()

        if type_ == 'con':

            # Convert lower to ndarray/float as necessary
            try:
                if lower is None:
                    # don't apply adder/scaler if lower not set
                    lower = -openmdao.INF_BOUND
                else:
                    lower = format_as_float_or_array('lower', lower, flatten=True)
                    lower = (lower + adder) * scaler
            except (TypeError, ValueError):
                raise TypeError("Argument 'lower' can not be a string ('{}' given). You can not "
                                "specify a variable as lower bound. You can only provide constant "
                                "float values".format(lower))

            # Convert upper to ndarray/float as necessary
            try:
                if upper is None:
                    # don't apply adder/scaler if upper not set
                    upper = openmdao.INF_BOUND
                else:
                    upper = format_as_float_or_array('upper', upper, flatten=True)
                    upper = (upper + adder) * scaler
            except (TypeError, ValueError):
                raise TypeError("Argument 'upper' can not be a string ('{}' given). You can not "
                                "specify a variable as upper bound. You can only provide constant "
                                "float values".format(upper))
            # Convert equals to ndarray/float as necessary
            if equals is not None:
                try:
                    equals = format_as_float_or_array('equals', equals, flatten=True)
                except (TypeError, ValueError):
                    raise TypeError("Argument 'equals' can not be a string ('{}' given). You can "
                                    "not specify a variable as equals bound. You can only provide "
                                    "constant float values".format(equals))
                equals = (equals + adder) * scaler

            resp['lower'] = lower
            resp['upper'] = upper
            resp['equals'] = equals
            resp['linear'] = linear
            if indices is not None:
                indices = np.atleast_1d(indices)
                resp['size'] = len(indices)
            resp['indices'] = indices
        else:  # 'obj'
            if index is not None:
                resp['size'] = 1
                index = np.array([index], dtype=INT_DTYPE)
            resp['indices'] = index

        if isinstance(scaler, np.ndarray):
            if np.all(scaler == 1.0):
                scaler = None
        elif scaler == 1.0:
            scaler = None
        resp['scaler'] = scaler

        if isinstance(adder, np.ndarray):
            if not np.any(adder):
                adder = None
        elif adder == 0.0:
            adder = None
        resp['adder'] = adder

        if resp['indices'] is not None:
            size = resp['indices'].size
            vlist = [ref, ref0, scaler, adder]
            nlist = ['ref', 'ref0', 'scaler', 'adder']
            if type_ == 'con':
                tname = 'constraint'
                vlist.extend([upper, lower, equals])
                nlist.extend(['upper', 'lower', 'equals'])
            else:
                tname = 'objective'

            # All refs: check the shape if necessary
            for item, item_name in zip(vlist, nlist):
                if isinstance(item, np.ndarray):
                    if item.size != size:
                        raise ValueError("%s: When adding %s '%s', %s should have size "
                                         "%d but instead has size %d." % (self.msginfo, tname,
                                                                          name, item_name, size,
                                                                          item.size))
        resp['name'] = name
        resp['ref'] = ref
        resp['ref0'] = ref0
        resp['type'] = type_
        resp['units'] = units
        resp['cache_linear_solution'] = cache_linear_solution

        resp['parallel_deriv_color'] = parallel_deriv_color
        resp['vectorize_derivs'] = vectorize_derivs

        responses[name] = resp

    def add_constraint(self, name, lower=None, upper=None, equals=None,
                       ref=None, ref0=None, adder=None, scaler=None, units=None,
                       indices=None, linear=False, parallel_deriv_color=None,
                       vectorize_derivs=False, cache_linear_solution=False):
        r"""
        Add a constraint variable to this system.

        Parameters
        ----------
        name : string
            Name of the response variable in the system.
        lower : float or ndarray, optional
            Lower boundary for the variable
        upper : float or ndarray, optional
            Upper boundary for the variable
        equals : float or ndarray, optional
            Equality constraint value for the variable
        ref : float or ndarray, optional
            Value of response variable that scales to 1.0 in the driver.
        ref0 : float or ndarray, optional
            Value of response variable that scales to 0.0 in the driver.
        adder : float or ndarray, optional
            Value to add to the model value to get the scaled value for the driver. adder
            is first in precedence.  adder and scaler are an alterantive to using ref
            and ref0.
        scaler : float or ndarray, optional
            value to multiply the model value to get the scaled value for the driver. scaler
            is second in precedence. adder and scaler are an alterantive to using ref
            and ref0.
        units : str, optional
            Units to convert to before applying scaling.
        indices : sequence of int, optional
            If variable is an array, these indicate which entries are of
            interest for this particular response.  These may be positive or
            negative integers.
        linear : bool
            Set to True if constraint is linear. Default is False.
        parallel_deriv_color : string
            If specified, this design var will be grouped for parallel derivative
            calculations with other variables sharing the same parallel_deriv_color.
        vectorize_derivs : bool
            If True, vectorize derivative calculations.
        cache_linear_solution : bool
            If True, store the linear solution vectors for this variable so they can
            be used to start the next linear solution with an initial guess equal to the
            solution from the previous linear solve.

        Notes
        -----
        The response can be scaled using ref and ref0.
        The argument :code:`ref0` represents the physical value when the scaled value is 0.
        The argument :code:`ref` represents the physical value when the scaled value is 1.
        The arguments (:code:`lower`, :code:`upper`, :code:`equals`) can not be strings or variable
        names.
        """
        self.add_response(name=name, type_='con', lower=lower, upper=upper,
                          equals=equals, scaler=scaler, adder=adder, ref=ref,
                          ref0=ref0, indices=indices, linear=linear, units=units,
                          parallel_deriv_color=parallel_deriv_color,
                          vectorize_derivs=vectorize_derivs,
                          cache_linear_solution=cache_linear_solution)

    def add_objective(self, name, ref=None, ref0=None, index=None, units=None,
                      adder=None, scaler=None, parallel_deriv_color=None,
                      vectorize_derivs=False, cache_linear_solution=False):
        r"""
        Add a response variable to this system.

        Parameters
        ----------
        name : string
            Name of the response variable in the system.
        ref : float or ndarray, optional
            Value of response variable that scales to 1.0 in the driver.
        ref0 : float or ndarray, optional
            Value of response variable that scales to 0.0 in the driver.
        index : int, optional
            If variable is an array, this indicates which entry is of
            interest for this particular response. This may be a positive
            or negative integer.
        units : str, optional
            Units to convert to before applying scaling.
        adder : float or ndarray, optional
            Value to add to the model value to get the scaled value for the driver. adder
            is first in precedence.  adder and scaler are an alterantive to using ref
            and ref0.
        scaler : float or ndarray, optional
            value to multiply the model value to get the scaled value for the driver. scaler
            is second in precedence. adder and scaler are an alterantive to using ref
            and ref0.
        parallel_deriv_color : string
            If specified, this design var will be grouped for parallel derivative
            calculations with other variables sharing the same parallel_deriv_color.
        vectorize_derivs : bool
            If True, vectorize derivative calculations.
        cache_linear_solution : bool
            If True, store the linear solution vectors for this variable so they can
            be used to start the next linear solution with an initial guess equal to the
            solution from the previous linear solve.

        Notes
        -----
        The objective can be scaled using scaler and adder, where

        .. math::

            x_{scaled} = scaler(x + adder)

        or through the use of ref/ref0, which map to scaler and adder through
        the equations:

        .. math::

            0 = scaler(ref_0 + adder)

            1 = scaler(ref + adder)

        which results in:

        .. math::

            adder = -ref_0

            scaler = \frac{1}{ref + adder}
        """
        if index is not None and not isinstance(index, int):
            raise TypeError('{}: If specified, objective index must be '
                            'an int.'.format(self.msginfo))
        self.add_response(name, type_='obj', scaler=scaler, adder=adder,
                          ref=ref, ref0=ref0, index=index, units=units,
                          parallel_deriv_color=parallel_deriv_color,
                          vectorize_derivs=vectorize_derivs,
                          cache_linear_solution=cache_linear_solution)

    def get_design_vars(self, recurse=True, get_sizes=True, use_prom_ivc=True):
        """
        Get the DesignVariable settings from this system.

        Retrieve all design variable settings from the system and, if recurse
        is True, all of its subsystems.

        Parameters
        ----------
        recurse : bool
            If True, recurse through the subsystems and return the path of
            all design vars relative to the this system.
        get_sizes : bool, optional
            If True, compute the size of each design variable.
        use_prom_ivc : bool
            Translate auto_ivc_names to their promoted input names.

        Returns
        -------
        dict
            The design variables defined in the current system and, if
            recurse=True, its subsystems.

        """
        pro2abs_out = self._var_allprocs_prom2abs_list['output']
        pro2abs_in = self._var_allprocs_prom2abs_list['input']
        model = self._problem_meta['model_ref']()
        conns = model._conn_global_abs_in2out
        abs2meta_out = model._var_allprocs_abs2meta['output']

        # Human readable error message during Driver setup.
        out = OrderedDict()
        try:
            for name, data in self._design_vars.items():
                if name in pro2abs_out:

                    # This is an output name, most likely a manual indepvarcomp.
                    abs_name = pro2abs_out[name][0]
                    out[abs_name] = data
                    out[abs_name]['ivc_source'] = abs_name
                    out[abs_name]['distributed'] = \
                        abs_name in abs2meta_out and abs2meta_out[abs_name]['distributed']

                else:  # assume an input name else KeyError

                    # Design variable on an auto_ivc input, so use connected output name.
                    in_abs = pro2abs_in[name][0]
                    ivc_path = conns[in_abs]
                    distrib = ivc_path in abs2meta_out and abs2meta_out[ivc_path]['distributed']
                    if use_prom_ivc:
                        out[name] = data
                        out[name]['ivc_source'] = ivc_path
                        out[name]['distributed'] = distrib
                    else:
                        out[ivc_path] = data
                        out[ivc_path]['ivc_source'] = ivc_path
                        out[ivc_path]['distributed'] = distrib

        except KeyError as err:
            msg = "{}: Output not found for design variable {}."
            raise RuntimeError(msg.format(self.msginfo, str(err)))

        if get_sizes:
            # Size them all
            sizes = model._var_sizes['nonlinear']['output']
            abs2idx = model._var_allprocs_abs2idx['nonlinear']
            owning_rank = model._owning_rank

            for name, meta in out.items():

                src_name = name
                if meta['ivc_source'] is not None:
                    src_name = meta['ivc_source']

                if 'size' not in meta:
                    if src_name in abs2idx:
                        if meta['distributed']:
                            meta['size'] = sizes[model.comm.rank, abs2idx[src_name]]
                        else:
                            meta['size'] = sizes[owning_rank[src_name], abs2idx[src_name]]
                    else:
                        meta['size'] = 0  # discrete var, don't know size
                meta['size'] = int(meta['size'])  # make default int so will be json serializable

                if src_name in abs2idx:
                    meta = abs2meta_out[src_name]
                    out[name]['distributed'] = meta['distributed']
                    out[name]['global_size'] = meta['global_size']
                else:
                    out[name]['global_size'] = 0  # discrete var

        if recurse:
            abs2prom_in = self._var_allprocs_abs2prom['input']
            for subsys in self._subsystems_myproc:
                dvs = subsys.get_design_vars(recurse=recurse, get_sizes=get_sizes,
                                             use_prom_ivc=use_prom_ivc)
                if use_prom_ivc:
                    # have to promote subsystem prom name to this level
                    sub_pro2abs_in = subsys._var_allprocs_prom2abs_list['input']
                    for dv, meta in dvs.items():
                        if dv in sub_pro2abs_in:
                            abs_dv = sub_pro2abs_in[dv][0]
                            out[abs2prom_in[abs_dv]] = meta
                        else:
                            out[dv] = meta
                else:
                    out.update(dvs)

            if self.comm.size > 1 and self._subsystems_allprocs:
                my_out = out
                allouts = self.comm.allgather(out)
                out = OrderedDict()
                for rank, all_out in enumerate(allouts):
                    for name, meta in all_out.items():
                        if name not in out:
                            if name in my_out:
                                out[name] = my_out[name]
                            else:
                                out[name] = meta

        return out

    def get_responses(self, recurse=True, get_sizes=True, use_prom_ivc=False):
        """
        Get the response variable settings from this system.

        Retrieve all response variable settings from the system as a dict,
        keyed by variable name.

        Parameters
        ----------
        recurse : bool, optional
            If True, recurse through the subsystems and return the path of
            all responses relative to the this system.
        get_sizes : bool, optional
            If True, compute the size of each response.
        use_prom_ivc : bool
            Translate auto_ivc_names to their promoted input names.

        Returns
        -------
        dict
            The responses defined in the current system and, if
            recurse=True, its subsystems.

        """
        prom2abs_out = self._var_allprocs_prom2abs_list['output']
        prom2abs_in = self._var_allprocs_prom2abs_list['input']
        model = self._problem_meta['model_ref']()
        conns = model._conn_global_abs_in2out
        abs2meta_out = model._var_allprocs_abs2meta['output']

        # Human readable error message during Driver setup.
        try:
            out = {}
            for name, data in self._responses.items():
                if name in prom2abs_out:
                    abs_name = prom2abs_out[name][0]
                    out[abs_name] = data
                    out[abs_name]['ivc_source'] = abs_name
                    out[abs_name]['distributed'] = \
                        abs_name in abs2meta_out and abs2meta_out[abs_name]['distributed']

                else:
                    # A constraint can be on an auto_ivc input, so use connected
                    # output name.
                    in_abs = prom2abs_in[name][0]
                    ivc_path = conns[in_abs]
                    distrib = ivc_path in abs2meta_out and abs2meta_out[ivc_path]['distributed']
                    if use_prom_ivc:
                        out[name] = data
                        out[name]['ivc_source'] = ivc_path
                        out[name]['distributed'] = distrib
                    else:
                        out[ivc_path] = data
                        out[ivc_path]['ivc_source'] = ivc_path
                        out[ivc_path]['distributed'] = distrib

        except KeyError as err:
            msg = "{}: Output not found for response {}."
            raise RuntimeError(msg.format(self.msginfo, str(err)))

        if get_sizes:
            # Size them all
            sizes = model._var_sizes['nonlinear']['output']
            abs2idx = model._var_allprocs_abs2idx['nonlinear']
            owning_rank = model._owning_rank
            for prom_name, response in out.items():
                name = response['ivc_source']

                # Discrete vars
                if name not in abs2idx:
                    response['size'] = response['global_size'] = 0  # discrete var, don't know size
                    continue

                meta = abs2meta_out[name]
                response['distributed'] = meta['distributed']

                if response['indices'] is not None:
                    # Index defined in this response.
                    response['global_size'] = len(response['indices']) if meta['distributed'] \
                        else meta['global_size']

                else:
                    response['size'] = sizes[owning_rank[name], abs2idx[name]]
                    response['global_size'] = meta['global_size']

        if recurse:
            abs2prom_in = self._var_allprocs_abs2prom['input']
            for subsys in self._subsystems_myproc:
                resps = subsys.get_responses(recurse=recurse, get_sizes=get_sizes,
                                             use_prom_ivc=use_prom_ivc)
                if use_prom_ivc:
                    # have to promote subsystem prom name to this level
                    sub_pro2abs_in = subsys._var_allprocs_prom2abs_list['input']
                    for dv, meta in resps.items():
                        if dv in sub_pro2abs_in:
                            abs_resp = sub_pro2abs_in[dv][0]
                            out[abs2prom_in[abs_resp]] = meta
                        else:
                            out[dv] = meta
                else:
                    out.update(resps)

            if self.comm.size > 1 and self._subsystems_allprocs:
                all_outs = self.comm.allgather(out)
                out = OrderedDict()
                for rank, all_out in enumerate(all_outs):
                    out.update(all_out)

        return out

    def get_constraints(self, recurse=True):
        """
        Get the Constraint settings from this system.

        Retrieve the constraint settings for the current system as a dict,
        keyed by variable name.

        Parameters
        ----------
        recurse : bool, optional
            If True, recurse through the subsystems and return the path of
            all constraints relative to the this system.

        Returns
        -------
        dict
            The constraints defined in the current system.

        """
        return OrderedDict((key, response) for (key, response) in
                           self.get_responses(recurse=recurse).items()
                           if response['type'] == 'con')

    def get_objectives(self, recurse=True):
        """
        Get the Objective settings from this system.

        Retrieve all objectives settings from the system as a dict, keyed
        by variable name.

        Parameters
        ----------
        recurse : bool, optional
            If True, recurse through the subsystems and return the path of
            all objective relative to the this system.

        Returns
        -------
        dict
            The objectives defined in the current system.

        """
        return OrderedDict((key, response) for (key, response) in
                           self.get_responses(recurse=recurse).items()
                           if response['type'] == 'obj')

    def run_apply_nonlinear(self):
        """
        Compute residuals.

        This calls _apply_nonlinear, but with the model assumed to be in an unscaled state.
        """
        with self._scaled_context_all():
            self._apply_nonlinear()

    def get_io_metadata(self, iotypes=('input', 'output'), metadata_keys=None,
                        includes=None, excludes=None, tags=(), get_remote=False, rank=None,
                        return_rel_names=True):
        """
        Retrieve metdata for a filtered list of variables.

        Parameters
        ----------
        iotypes : str or iter of str
            Will contain either 'input', 'output', or both.  Defaults to both.
        metadata_keys : iter of str or None
            Names of metadata entries to be retrieved or None, meaning retrieve all
            available 'allprocs' metadata.  If 'values' or 'src_indices' are required,
            their keys must be provided explicitly since they are not found in the 'allprocs'
            metadata and must be retrieved from local metadata located in each process.
        includes : str, iter of str or None
            Collection of glob patterns for pathnames of variables to include. Default is None,
            which includes all variables.
        excludes : str, iter of str or None
            Collection of glob patterns for pathnames of variables to exclude. Default is None.
        tags : str or iter of strs
            User defined tags that can be used to filter what gets listed. Only inputs with the
            given tags will be listed.
            Default is None, which means there will be no filtering based on tags.
        get_remote : bool
            If True, retrieve variables from other MPI processes as well.
        rank : int or None
            If None, and get_remote is True, retrieve values from all MPI process to all other
            MPI processes.  Otherwise, if get_remote is True, retrieve values from all MPI
            processes only to the specified rank.
        return_rel_names : bool
            If True, the names returned will be relative to the scope of this System. Otherwise
            they will be absolute names.

        Returns
        -------
        dict
            A dict of metadata keyed on name, where name is either absolute or relative
            based on the value of the `return_rel_names` arg, and metadata is a dict containing
            entries based on the value of the metadata_keys arg.  Every metadata dict will
            always contain two entries, 'promoted_name' and 'discrete', to indicate a given
            variable's promoted name and whether or not it is discrete.
        """
        prefix = self.pathname + '.' if self.pathname else ''
        rel_idx = len(prefix)

        if isinstance(iotypes, str):
            iotypes = (iotypes,)
        if isinstance(includes, str):
            includes = (includes,)
        if isinstance(excludes, str):
            excludes = (excludes,)

        loc2meta = self._var_abs2meta
        all2meta = self._var_allprocs_abs2meta

        dynset = set(('shape', 'size', 'value'))
        gather_keys = {'value', 'src_indices'}
        need_gather = get_remote and self.comm.size > 1
        if metadata_keys is not None:
            keyset = set(metadata_keys)
            diff = keyset - allowed_meta_names
            if diff:
                raise RuntimeError(f"{self.msginfo}: {sorted(diff)} are not valid metadata entry "
                                   "names.")
        need_local_meta = metadata_keys is not None and len(gather_keys.intersection(keyset)) > 0
        nodyn = metadata_keys is None or keyset.intersection(dynset)

        if need_local_meta:
            metadict = loc2meta
            disc_metadict = self._var_discrete
        else:
            metadict = all2meta
            disc_metadict = self._var_allprocs_discrete
            need_gather = False  # we can get everything from 'allprocs' dict without gathering

        if tags:
            tagset = make_set(tags)

        result = {}

        it = self._var_allprocs_abs2prom if get_remote else self._var_abs2prom

        for iotype in iotypes:
            cont2meta = metadict[iotype]
            disc2meta = disc_metadict[iotype]

            for abs_name, prom in it[iotype].items():
                if not match_prom_or_abs(abs_name, prom, includes, excludes):
                    continue

                rel_name = abs_name[rel_idx:]

                if abs_name in all2meta[iotype]:  # continuous
                    meta = cont2meta[abs_name] if abs_name in cont2meta else None
                    distrib = all2meta[iotype][abs_name]['distributed']
                    if nodyn:
                        a2m = all2meta[iotype][abs_name]
                        if a2m['shape'] is None and (a2m['shape_by_conn'] or a2m['copy_shape']):
                            raise RuntimeError(f"{self.msginfo}: Can't retrieve shape, size, or "
                                               f"value for dynamically sized variable '{prom}' "
                                               "because they aren't known yet.")
                else:  # discrete
                    if need_local_meta:  # use relative name for discretes
                        meta = disc2meta[rel_name] if rel_name in disc2meta else None
                    else:
                        meta = disc2meta[abs_name]
                    distrib = False

                if meta is None:
                    ret_meta = None
                else:
                    if metadata_keys is None:
                        ret_meta = meta.copy()
                    else:
                        ret_meta = {}
                        for key in metadata_keys:
                            try:
                                ret_meta[key] = meta[key]
                            except KeyError:
                                ret_meta[key] = 'Unavailable'

                if need_gather:
                    if distrib or abs_name in self._vars_to_gather:
                        if rank is None:
                            allproc_metas = self.comm.allgather(ret_meta)
                        else:
                            allproc_metas = self.comm.gather(ret_meta, root=rank)

                        if rank is None or self.comm.rank == rank:
                            if not ret_meta:
                                ret_meta = {}
                            if distrib:
                                if 'value' in metadata_keys:
                                    # assemble the full distributed value
                                    dist_vals = [m['value'] for m in allproc_metas
                                                 if m is not None and m['value'].size > 0]
                                    if dist_vals:
                                        ret_meta['value'] = np.concatenate(dist_vals)
                                    else:
                                        ret_meta['value'] = np.zeros(0)
                                if 'src_indices' in metadata_keys:
                                    # assemble full src_indices
                                    dist_src_inds = [m['src_indices'] for m in allproc_metas
                                                     if m is not None and m['src_indices'].size > 0]
                                    if dist_src_inds:
                                        ret_meta['src_indices'] = np.concatenate(dist_src_inds)
                                    else:
                                        ret_meta['src_indices'] = np.zeros(0, dtype=INT_DTYPE)

                            elif abs_name in self._vars_to_gather:
                                for m in allproc_metas:
                                    if m is not None:
                                        ret_meta = m
                                        break
                        else:
                            ret_meta = None

                if ret_meta is not None:
                    ret_meta['prom_name'] = prom
                    ret_meta['discrete'] = abs_name not in all2meta

                    vname = rel_name if return_rel_names else abs_name

                    if tags and not tagset & ret_meta['tags']:
                        continue

                    result[vname] = ret_meta

        return result

    def list_inputs(self,
                    values=True,
                    prom_name=False,
                    units=False,
                    shape=False,
                    global_shape=False,
                    desc=False,
                    hierarchical=True,
                    print_arrays=False,
                    tags=None,
                    includes=None,
                    excludes=None,
                    all_procs=False,
                    out_stream=_DEFAULT_OUT_STREAM):
        """
        Write a list of input names and other optional information to a specified stream.

        Parameters
        ----------
        values : bool, optional
            When True, display/return input values. Default is True.
        prom_name : bool, optional
            When True, display/return the promoted name of the variable.
            Default is False.
        units : bool, optional
            When True, display/return units. Default is False.
        shape : bool, optional
            When True, display/return the shape of the value. Default is False.
        global_shape : bool, optional
            When True, display/return the global shape of the value. Default is False.
        desc : bool, optional
            When True, display/return description. Default is False.
        hierarchical : bool, optional
            When True, human readable output shows variables in hierarchical format.
        print_arrays : bool, optional
            When False, in the columnar display, just display norm of any ndarrays with size > 1.
            The norm is surrounded by vertical bars to indicate that it is a norm.
            When True, also display full values of the ndarray below the row. Format is affected
            by the values set with numpy.set_printoptions
            Default is False.
        tags : str or list of strs
            User defined tags that can be used to filter what gets listed. Only inputs with the
            given tags will be listed.
            Default is None, which means there will be no filtering based on tags.
        includes : None or iter of str
            Collection of glob patterns for pathnames of variables to include. Default is None,
            which includes all input variables.
        excludes : None or iter of str
            Collection of glob patterns for pathnames of variables to exclude. Default is None.
        all_procs : bool, optional
            When True, display output on all ranks. Default is False, which will display
            output only from rank 0.
        out_stream : file-like object
            Where to send human readable output. Default is sys.stdout.
            Set to None to suppress.

        Returns
        -------
        list of (name, metadata)
            List of input names and other optional information about those inputs.
        """
        metavalues = values and self._inputs is None
        keynames = ['value', 'units', 'shape', 'global_shape', 'desc', 'tags']
        keyvals = [metavalues, units, shape, global_shape, desc, tags is not None]
        keys = [n for i, n in enumerate(keynames) if keyvals[i]]

        inputs = self.get_io_metadata(('input',), keys, includes, excludes, tags,
                                      get_remote=True,
                                      rank=None if all_procs or values else 0,
                                      return_rel_names=False)

        if inputs:
            to_remove = ['discrete']
            if tags:
                to_remove.append('tags')
            if not prom_name:
                to_remove.append('prom_name')

            for _, meta in inputs.items():
                for key in to_remove:
                    del meta[key]

        if values and self._inputs is not None:
            # we want value from the input vector, not from the metadata
            for n, meta in inputs.items():
                meta['value'] = self._abs_get_val(n, get_remote=True,
                                                  rank=None if all_procs else 0, kind='input')

        if not inputs or (not all_procs and self.comm.rank != 0):
            return []

        if out_stream:
            self._write_table('input', inputs, hierarchical, print_arrays, all_procs,
                              out_stream)

        if self.pathname:
            # convert to relative names
            rel_idx = len(self.pathname) + 1
            inputs = [(n[rel_idx:], meta) for n, meta in inputs.items()]
        else:
            inputs = list(inputs.items())

        return inputs

    def list_outputs(self,
                     explicit=True, implicit=True,
                     values=True,
                     prom_name=False,
                     residuals=False,
                     residuals_tol=None,
                     units=False,
                     shape=False,
                     global_shape=False,
                     bounds=False,
                     scaling=False,
                     desc=False,
                     hierarchical=True,
                     print_arrays=False,
                     tags=None,
                     includes=None,
                     excludes=None,
                     all_procs=False,
                     list_autoivcs=False,
                     out_stream=_DEFAULT_OUT_STREAM):
        """
        Write a list of output names and other optional information to a specified stream.

        Parameters
        ----------
        explicit : bool, optional
            include outputs from explicit components. Default is True.
        implicit : bool, optional
            include outputs from implicit components. Default is True.
        values : bool, optional
            When True, display output values. Default is True.
        prom_name : bool, optional
            When True, display the promoted name of the variable.
            Default is False.
        residuals : bool, optional
            When True, display residual values. Default is False.
        residuals_tol : float, optional
            If set, limits the output of list_outputs to only variables where
            the norm of the resids array is greater than the given 'residuals_tol'.
            Default is None.
        units : bool, optional
            When True, display units. Default is False.
        shape : bool, optional
            When True, display/return the shape of the value. Default is False.
        global_shape : bool, optional
            When True, display/return the global shape of the value. Default is False.
        bounds : bool, optional
            When True, display/return bounds (lower and upper). Default is False.
        scaling : bool, optional
            When True, display/return scaling (ref, ref0, and res_ref). Default is False.
        desc : bool, optional
            When True, display/return description. Default is False.
        hierarchical : bool, optional
            When True, human readable output shows variables in hierarchical format.
        print_arrays : bool, optional
            When False, in the columnar display, just display norm of any ndarrays with size > 1.
            The norm is surrounded by vertical bars to indicate that it is a norm.
            When True, also display full values of the ndarray below the row. Format  is affected
            by the values set with numpy.set_printoptions
            Default is False.
        tags : str or list of strs
            User defined tags that can be used to filter what gets listed. Only outputs with the
            given tags will be listed.
            Default is None, which means there will be no filtering based on tags.
        includes : None or iter of str
            Collection of glob patterns for pathnames of variables to include. Default is None,
            which includes all output variables.
        excludes : None or iter of str
            Collection of glob patterns for pathnames of variables to exclude. Default is None.
        all_procs : bool, optional
            When True, display output on all processors. Default is False.
        list_autoivcs : bool
            If True, include auto_ivc outputs in the listing.  Defaults to False.
        out_stream : file-like
            Where to send human readable output. Default is sys.stdout.
            Set to None to suppress.

        Returns
        -------
        list of (name, metadata)
            List of output names and other optional information about those outputs.
        """
        keynames = ['value', 'units', 'shape', 'global_shape', 'desc', 'tags']
        keyflags = [values, units, shape, global_shape, desc, tags]

        keys = [name for i, name in enumerate(keynames) if keyflags[i]]

        if bounds:
            keys.extend(('lower', 'upper'))
        if scaling:
            keys.extend(('ref', 'ref0', 'res_ref'))

        outputs = self.get_io_metadata(('output',), keys, includes, excludes, tags,
                                       get_remote=True,
                                       rank=None if all_procs or values or residuals else 0,
                                       return_rel_names=False)

        # filter auto_ivcs if requested
        if outputs and not list_autoivcs:
            outputs = {n: m for n, m in outputs.items() if not n.startswith('_auto_ivc.')}

        # get values & resids
        if self._outputs is not None and (values or residuals or residuals_tol):
            to_remove = []

            for name, meta in outputs.items():
                if values:
                    # we want value from the input vector, not from the metadata
                    meta['value'] = self._abs_get_val(name, get_remote=True,
                                                      rank=None if all_procs else 0, kind='output')
                if residuals or residuals_tol:
                    resids = self._abs_get_val(name, get_remote=True,
                                               rank=None if all_procs else 0,
                                               kind='residual')
                    if residuals_tol and np.linalg.norm(resids) < residuals_tol:
                        to_remove.append(name)
                    elif residuals:
                        meta['resids'] = resids

            # remove any outputs that don't pass the residuals_tol filter
            for name in to_remove:
                del outputs[name]

        # NOTE: calls to _abs_get_val() above are collective calls and must be done on all procs
        if not outputs or (not all_procs and self.comm.rank != 0):
            return []

        # remove metadata we don't want to show/return
        to_remove = ['discrete']
        if tags:
            to_remove.append('tags')
        if not prom_name:
            to_remove.append('prom_name')

        for _, meta in outputs.items():
            for key in to_remove:
                del meta[key]

        rel_idx = len(self.pathname) + 1 if self.pathname else 0

        states = set(self._list_states())
        if explicit:
            expl_outputs = {n: m for n, m in outputs.items() if n not in states}
            if out_stream:
                self._write_table('explicit', expl_outputs, hierarchical, print_arrays,
                                  all_procs, out_stream)

            if self.name:  # convert to relative name
                expl_outputs = [(n[rel_idx:], meta) for n, meta in expl_outputs.items()]
            else:
                expl_outputs = list(expl_outputs.items())

        if implicit:
            impl_outputs = {}
            if residuals_tol:
                for n, m in outputs.items():
                    if n in states:
                        if residuals_tol and 'resids' in m:
                            if np.linalg.norm(m['resids']) >= residuals_tol:
                                impl_outputs[n] = m
                        else:
                            impl_outputs[n] = m
            else:
                impl_outputs = {n: m for n, m in outputs.items() if n in states}
            if out_stream:
                self._write_table('implicit', impl_outputs, hierarchical, print_arrays,
                                  all_procs, out_stream)
            if self.name:  # convert to relative name
                impl_outputs = [(n[rel_idx:], meta) for n, meta in impl_outputs.items()]
            else:
                impl_outputs = list(impl_outputs.items())

        if explicit:
            if implicit:
                return expl_outputs + impl_outputs
            return expl_outputs
        elif implicit:
            return impl_outputs
        else:
            raise RuntimeError(self.msginfo +
                               ': You have excluded both Explicit and Implicit components.')

    def _write_table(self, var_type, var_data, hierarchical, print_arrays, all_procs, out_stream):
        """
        Write table of variable names, values, residuals, and metadata to out_stream.

        Parameters
        ----------
        var_type : 'input', 'explicit' or 'implicit'
            Indicates type of variables, input or explicit/implicit output.
        var_data : dict
            dict of name and metadata.
        hierarchical : bool
            When True, human readable output shows variables in hierarchical format.
        print_arrays : bool
            When False, in the columnar display, just display norm of any ndarrays with size > 1.
            The norm is surrounded by vertical bars to indicate that it is a norm.
            When True, also display full values of the ndarray below the row. Format  is affected
            by the values set with numpy.set_printoptions
            Default is False.
        all_procs : bool, optional
            When True, display output on all processors.
        out_stream : file-like object
            Where to send human readable output.
            Set to None to suppress.
        """
        if out_stream is None:
            return

        if self._outputs is None:
            var_list = var_data.keys()
            top_name = self.name
        else:
            inputs = var_type == 'input'
            outputs = not inputs
            var_list = self._get_vars_exec_order(inputs=inputs, outputs=outputs, variables=var_data)
            top_name = self.name if self.name else 'model'

        if all_procs or self.comm.rank == 0:
            write_var_table(self.pathname, var_list, var_type, var_data,
                            hierarchical, top_name, print_arrays, out_stream)

    def _get_vars_exec_order(self, inputs=False, outputs=False, variables=None):
        """
        Get list of variable names in execution order, based on the order subsystems were setup.

        Parameters
        ----------
        outputs : bool, optional
            Get names of output variables. Default is False.
        inputs : bool, optional
            Get names of input variables. Default is False.
        variables : Collection (list or dict)
            Absolute path names of the subset of variables to include.
            If None then all variables will be included. Default is None.

        Returns
        -------
        list
            list of variable names in execution order
        """
        var_list = []

        real_vars = self._var_allprocs_abs2meta
        disc_vars = self._var_allprocs_discrete

        in_or_out = []
        if inputs:
            in_or_out.append('input')
        if outputs:
            in_or_out.append('output')

        if self._subsystems_allprocs:
            for subsys, _ in self._subsystems_allprocs.values():
                prefix = subsys.pathname + '.'
                for io in in_or_out:
                    for var_name in chain(real_vars[io], disc_vars[io]):
                        if variables is None or var_name in variables:
                            if var_name.startswith(prefix):
                                var_list.append(var_name)
        else:
            # For components with no children, self._subsystems_allprocs is empty.
            for io in in_or_out:
                for var_name in chain(real_vars[io], disc_vars[io]):
                    if not variables or var_name in variables:
                        var_list.append(var_name)

        return var_list

    def run_solve_nonlinear(self):
        """
        Compute outputs.

        This calls _solve_nonlinear, but with the model assumed to be in an unscaled state.

        """
        with self._scaled_context_all():
            self._solve_nonlinear()

    def run_apply_linear(self, vec_names, mode, scope_out=None, scope_in=None):
        """
        Compute jac-vec product.

        This calls _apply_linear, but with the model assumed to be in an unscaled state.

        Parameters
        ----------
        vec_names : [str, ...]
            list of names of the right-hand-side vectors.
        mode : str
            'fwd' or 'rev'.
        scope_out : set or None
            Set of absolute output names in the scope of this mat-vec product.
            If None, all are in the scope.
        scope_in : set or None
            Set of absolute input names in the scope of this mat-vec product.
            If None, all are in the scope.
        """
        with self._scaled_context_all():
            self._apply_linear(None, vec_names, ContainsAll(), mode, scope_out, scope_in)

    def run_solve_linear(self, vec_names, mode):
        """
        Apply inverse jac product.

        This calls _solve_linear, but with the model assumed to be in an unscaled state.

        Parameters
        ----------
        vec_names : [str, ...]
            list of names of the right-hand-side vectors.
        mode : str
            'fwd' or 'rev'.
        """
        with self._scaled_context_all():
            self._solve_linear(vec_names, mode, ContainsAll())

    def run_linearize(self, sub_do_ln=True):
        """
        Compute jacobian / factorization.

        This calls _linearize, but with the model assumed to be in an unscaled state.

        Parameters
        ----------
        sub_do_ln : boolean
            Flag indicating if the children should call linearize on their linear solvers.
        """
        with self._scaled_context_all():
            do_ln = self._linear_solver is not None and self._linear_solver._linearize_children()
            self._linearize(self._assembled_jac, sub_do_ln=do_ln)
            if self._linear_solver is not None:
                self._linear_solver._linearize()

    def _apply_nonlinear(self):
        """
        Compute residuals. The model is assumed to be in a scaled state.
        """
        pass

    def check_config(self, logger):
        """
        Perform optional error checks.

        Parameters
        ----------
        logger : object
            The object that manages logging output.
        """
        pass

    def _apply_linear(self, jac, vec_names, rel_systems, mode, scope_in=None, scope_out=None):
        """
        Compute jac-vec product. The model is assumed to be in a scaled state.

        Parameters
        ----------
        jac : Jacobian or None
            If None, use local jacobian, else use assembled jacobian jac.
        vec_names : [str, ...]
            list of names of the right-hand-side vectors.
        rel_systems : set of str
            Set of names of relevant systems based on the current linear solve.
        mode : str
            'fwd' or 'rev'.
        scope_out : set or None
            Set of absolute output names in the scope of this mat-vec product.
            If None, all are in the scope.
        scope_in : set or None
            Set of absolute input names in the scope of this mat-vec product.
            If None, all are in the scope.
        """
        raise NotImplementedError(self.msginfo + ": _apply_linear has not been overridden")

    def _solve_linear(self, vec_names, mode, rel_systems):
        """
        Apply inverse jac product. The model is assumed to be in a scaled state.

        Parameters
        ----------
        vec_names : [str, ...]
            list of names of the right-hand-side vectors.
        mode : str
            'fwd' or 'rev'.
        rel_systems : set of str
            Set of names of relevant systems based on the current linear solve.
        """
        pass

    def _linearize(self, jac, sub_do_ln=True):
        """
        Compute jacobian / factorization. The model is assumed to be in a scaled state.

        Parameters
        ----------
        jac : Jacobian or None
            If None, use local jacobian, else use assembled jacobian jac.
        sub_do_ln : boolean
            Flag indicating if the children should call linearize on their linear solvers.
        """
        pass

    def _list_states(self):
        """
        Return list of all states at and below this system.

        Returns
        -------
        list
            List of all states.
        """
        return []

    def _list_states_allprocs(self):
        """
        Return list of all states at and below this system across all procs.

        Returns
        -------
        list
            List of all states.
        """
        return []

    def add_recorder(self, recorder, recurse=False):
        """
        Add a recorder to the system.

        Parameters
        ----------
        recorder : <CaseRecorder>
           A recorder instance.
        recurse : boolean
            Flag indicating if the recorder should be added to all the subsystems.
        """
        if MPI:
            raise RuntimeError(self.msginfo + ": Recording of Systems when running parallel "
                               "code is not supported yet")

        self._rec_mgr.append(recorder)

        if recurse:
            for s in self.system_iter(include_self=False, recurse=recurse):
                s._rec_mgr.append(recorder)

    def record_iteration(self):
        """
        Record an iteration of the current System.
        """
        global _recordable_funcs

        if self._rec_mgr._recorders:
            parallel = self._rec_mgr._check_parallel() if self.comm.size > 1 else False
            options = self.recording_options
            metadata = create_local_meta(self.pathname)

            # Get the data to record
            stack_top = self._recording_iter.stack[-1][0]
            method = stack_top.rsplit('.', 1)[-1]

            if method not in _recordable_funcs:
                raise ValueError("{}: {} must be one of: {}".format(self.msginfo, method,
                                                                    sorted(_recordable_funcs)))

            if 'nonlinear' in method:
                inputs, outputs, residuals = self.get_nonlinear_vectors()
                vec_name = 'nonlinear'
            else:
                inputs, outputs, residuals = self.get_linear_vectors()
                vec_name = 'linear'

            discrete_inputs = self._discrete_inputs
            discrete_outputs = self._discrete_outputs
            filt = self._filtered_vars_to_record

            data = {'input': {}, 'output': {}, 'residual': {}}
            if options['record_inputs'] and (inputs._names or len(discrete_inputs) > 0):
                data['input'] = self._retrieve_data_of_kind(filt, 'input', vec_name, parallel)

            if options['record_outputs'] and (outputs._names or len(discrete_outputs) > 0):
                data['output'] = self._retrieve_data_of_kind(filt, 'output', vec_name, parallel)

            if options['record_residuals'] and residuals._names:
                data['residual'] = self._retrieve_data_of_kind(filt, 'residual', vec_name, parallel)

            self._rec_mgr.record_iteration(self, data, metadata)

        # All calls to _solve_nonlinear are recorded, The counter is incremented after recording.
        self.iter_count += 1
        if not self.under_approx:
            self.iter_count_without_approx += 1

    def is_active(self):
        """
        Determine if the system is active on this rank.

        Returns
        -------
        bool
            If running under MPI, returns True if this `System` has a valid
            communicator. Always returns True if not running under MPI.
        """
        return MPI is None or not (self.comm is None or
                                   self.comm == MPI.COMM_NULL)

    def _clear_iprint(self):
        """
        Clear out the iprint stack from the solvers.
        """
        self.nonlinear_solver._solver_info.clear()

    def _reset_iter_counts(self):
        """
        Recursively reset iteration counter for all systems and solvers.
        """
        for s in self.system_iter(include_self=True, recurse=True):
            s.iter_count = 0
            s.iter_count_apply = 0
            s.iter_count_without_approx = 0

            if s._linear_solver:
                s._linear_solver._iter_count = 0
            if s._nonlinear_solver:
                nl = s._nonlinear_solver
                nl._iter_count = 0
                if hasattr(nl, 'linesearch') and nl.linesearch:
                    nl.linesearch._iter_count = 0

    def _set_complex_step_mode(self, active):
        """
        Turn on or off complex stepping mode.

        Recurses to turn on or off complex stepping mode in all subsystems and their vectors.

        Parameters
        ----------
        active : bool
            Complex mode flag; set to True prior to commencing complex step.
        """
        for sub in self.system_iter(include_self=True, recurse=True):
            sub.under_complex_step = active
            sub._inputs.set_complex_step_mode(active)
            sub._outputs.set_complex_step_mode(active)
            sub._residuals.set_complex_step_mode(active)

            if sub._vectors['output']['linear']._alloc_complex:
                sub._vectors['output']['linear'].set_complex_step_mode(active)
                sub._vectors['input']['linear'].set_complex_step_mode(active)
                sub._vectors['residual']['linear'].set_complex_step_mode(active)

                if sub.linear_solver:
                    sub.linear_solver._set_complex_step_mode(active)

                if sub.nonlinear_solver:
                    sub.nonlinear_solver._set_complex_step_mode(active)

                if sub._owns_approx_jac:
                    sub._jacobian.set_complex_step_mode(active)

                if sub._assembled_jac:
                    sub._assembled_jac.set_complex_step_mode(active)

    def _set_approx_mode(self, active):
        """
        Turn on or off approx mode flag.

        Recurses to turn on or off approx mode flag in all subsystems.

        Parameters
        ----------
        active : bool
            Approx mode flag; set to True prior to commencing approximation.
        """
        for sub in self.system_iter(include_self=True, recurse=True):
            sub.under_approx = active

    def cleanup(self):
        """
        Clean up resources prior to exit.
        """
        # shut down all recorders
        self._rec_mgr.shutdown()

        # do any required cleanup on solvers
        if self._nonlinear_solver:
            self._nonlinear_solver.cleanup()
        if self._linear_solver:
            self._linear_solver.cleanup()

    def _get_partials_varlists(self):
        """
        Get lists of 'of' and 'wrt' variables that form the partial jacobian.

        Returns
        -------
        tuple(list, list)
            'of' and 'wrt' variable lists.
        """
        of = list(self._var_allprocs_prom2abs_list['output'])
        wrt = list(self._var_allprocs_prom2abs_list['input'])

        # filter out any discrete inputs or outputs
        if self._discrete_outputs:
            of = [n for n in of if n not in self._discrete_outputs]
        if self._discrete_inputs:
            wrt = [n for n in wrt if n not in self._discrete_inputs]

        # wrt should include implicit states
        return of, of + wrt

    def _get_gradient_nl_solver_systems(self):
        """
        Return a set of all Systems, including this one, that have a gradient nonlinear solver.

        Returns
        -------
        set
            Set of Systems containing nonlinear solvers that compute gradients.
        """
        return set(s for s in self.system_iter(include_self=True, recurse=True)
                   if s.nonlinear_solver and s.nonlinear_solver.supports['gradients'])

    def _jac_var_info_abs2prom(self, var_info):
        """
        Return a new list with tuples' [0] entry converted from absolute to promoted names.

        Parameters
        ----------
        var_info : list of (name, offset, end, idxs)
            The list that uses absolute names.

        Returns
        -------
        list
            The new list with promoted names.
        """
        new_list = []
        abs2prom_in = self._var_allprocs_abs2prom['input']
        abs2prom_out = self._var_allprocs_abs2prom['output']
        for tup in var_info:
            lst = list(tup)
            if tup[0] in abs2prom_out:
                lst[0] = abs2prom_out[tup[0]]
            else:
                lst[0] = abs2prom_in[tup[0]]
            new_list.append(lst)
        return new_list

    def _abs_get_val(self, abs_name, get_remote=False, rank=None, vec_name=None, kind=None,
                     flat=False, from_root=False):
        """
        Return the value of the variable specified by the given absolute name.

        Parameters
        ----------
        abs_name : str
            The absolute name of the variable.
        get_remote : bool or None
            If True, return the value even if the variable is remote. NOTE: This function must be
            called in all procs in the Problem's MPI communicator.
            If False, only retrieve the value if it is on the current process, or only the part
            of the value that's on the current process for a distributed variable.
            If None and the variable is remote or distributed, a RuntimeError will be raised.
        rank : int or None
            If not None, specifies that the value is to be gathered to the given rank only.
            Otherwise, if get_remote is specified, the value will be broadcast to all procs
            in the MPI communicator.
        vec_name : str
            Name of the vector to use.
        kind : str or None
            Kind of variable ('input', 'output', or 'residual').  If None, returned value
            will be either an input or output.
        flat : bool
            If True, return the flattened version of the value.
        from_root : bool
            If True, resolve variables from top level scope.

        Returns
        -------
        object or None
            The value of the requested output/input/resid variable.  None if variable is not found.
        """
        discrete = distrib = False
        val = _UNDEFINED
        if from_root:
            all_meta = self._problem_meta['model_ref']()._var_allprocs_abs2meta
            my_meta = self._problem_meta['model_ref']()._var_abs2meta
            io = 'output' if abs_name in all_meta['output'] else 'input'
            all_meta = all_meta[io]
            my_meta = my_meta[io]
        else:
            io = 'output' if abs_name in self._var_allprocs_abs2meta['output'] else 'input'
            all_meta = self._var_allprocs_abs2meta[io]
            my_meta = self._var_abs2meta[io]

        # if abs_name is non-discrete it should be found in all_meta
        if abs_name in all_meta:
            if get_remote:
                meta = all_meta[abs_name]
                distrib = meta['distributed']
            elif self.comm.size > 1:
                vars_to_gather = self._problem_meta['vars_to_gather']
                if abs_name in vars_to_gather and vars_to_gather[abs_name] != self.comm.rank:
                    raise RuntimeError(f"{self.msginfo}: Variable '{abs_name}' is not local to "
                                       f"rank {self.comm.rank}. You can retrieve values from "
                                       "other processes using `get_val(<name>, get_remote=True)`.")

                meta = my_meta[abs_name]
                distrib = meta['distributed']
                if distrib and get_remote is None:
                    raise RuntimeError(f"{self.msginfo}: Variable '{abs_name}' is a distributed "
                                       "variable. You can retrieve values from all processes "
                                       "using `get_val(<name>, get_remote=True)` or from the "
                                       "local process using `get_val(<name>, get_remote=False)`.")
        else:
            discrete = True
            relname = abs_name[len(self.pathname) + 1:] if self.pathname else abs_name
            if relname in self._discrete_outputs:
                val = self._discrete_outputs[relname]
            elif relname in self._discrete_inputs:
                val = self._discrete_inputs[relname]
            elif abs_name in self._var_allprocs_discrete['output']:
                pass  # non-local discrete output
            elif abs_name in self._var_allprocs_discrete['input']:
                pass  # non-local discrete input
            elif get_remote:
                raise ValueError(f"{self.msginfo}: Can't find variable named '{abs_name}'.")
            else:
                return _UNDEFINED

        typ = 'output' if abs_name in self._var_allprocs_abs2prom['output'] else 'input'
        if kind is None:
            kind = typ
        if vec_name is None:
            vec_name = 'nonlinear'

        if not discrete:
            try:
                vec = self._vectors[kind][vec_name]
            except KeyError:
                if abs_name in my_meta:
                    if vec_name != 'nonlinear':
                        raise ValueError(f"{self.msginfo}: Can't get variable named '{abs_name}' "
                                         "because linear vectors are not available before "
                                         "final_setup.")
                    val = my_meta[abs_name]['value']
            else:
                if from_root:
                    vec = vec._root_vector
                if vec._contains_abs(abs_name):
                    val = vec._abs_get_val(abs_name, flat)

        if get_remote and self.comm.size > 1:
            owner = self._owning_rank[abs_name]
            myrank = self.comm.rank
            if rank is None:   # bcast
                if distrib:
                    idx = self._var_allprocs_abs2idx[vec_name][abs_name]
                    sizes = self._var_sizes[vec_name][typ][:, idx]
                    # TODO: could cache these offsets
                    offsets = np.zeros(sizes.size, dtype=INT_DTYPE)
                    offsets[1:] = np.cumsum(sizes[:-1])
                    if val is _UNDEFINED:
                        loc_val = np.zeros(sizes[myrank])
                    else:
                        loc_val = np.ascontiguousarray(val)
                    val = np.zeros(np.sum(sizes))
                    self.comm.Allgatherv(loc_val, [val, sizes, offsets, MPI.DOUBLE])
                    if not flat:
                        val.shape = meta['global_shape'] if get_remote else meta['shape']
                else:
                    if owner != self.comm.rank:
                        val = None
                    # TODO: use Bcast if not discrete for speed
                    new_val = self.comm.bcast(val, root=owner)
                    val = new_val
            else:   # retrieve to rank
                if distrib:
                    idx = self._var_allprocs_abs2idx[vec_name][abs_name]
                    sizes = self._var_sizes[vec_name][typ][:, idx]
                    # TODO: could cache these offsets
                    offsets = np.zeros(sizes.size, dtype=INT_DTYPE)
                    offsets[1:] = np.cumsum(sizes[:-1])
                    if val is _UNDEFINED:
                        loc_val = np.zeros(sizes[idx])
                    else:
                        loc_val = np.ascontiguousarray(val)
                    val = np.zeros(np.sum(sizes))
                    self.comm.Gatherv(loc_val, [val, sizes, offsets, MPI.DOUBLE], root=rank)
                    if not flat:
                        val.shape = meta['global_shape'] if get_remote else meta['shape']
                else:
                    if rank != owner:
                        tag = self._var_allprocs_abs2idx[vec_name][abs_name]
                        # avoid tag collisions between inputs, outputs, and resids
                        if kind != 'output':
                            tag += len(self._var_allprocs_abs2meta['output'])
                            if kind == 'residual':
                                tag += len(self._var_allprocs_abs2meta['input'])
                        if self.comm.rank == owner:
                            self.comm.send(val, dest=rank, tag=tag)
                        elif self.comm.rank == rank:
                            val = self.comm.recv(source=owner, tag=tag)

        return val

    def get_val(self, name, units=None, indices=None, get_remote=False, rank=None,
                vec_name='nonlinear', kind=None, flat=False, from_src=True):
        """
        Get an output/input/residual variable.

        Function is used if you want to specify display units.

        Parameters
        ----------
        name : str
            Promoted or relative variable name in the root system's namespace.
        units : str, optional
            Units to convert to before return.
        indices : int or list of ints or tuple of ints or int ndarray or Iterable or None, optional
            Indices or slice to return.
        get_remote : bool or None
            If True, retrieve the value even if it is on a remote process.  Note that if the
            variable is remote on ANY process, this function must be called on EVERY process
            in the Problem's MPI communicator.
            If False, only retrieve the value if it is on the current process, or only the part
            of the value that's on the current process for a distributed variable.
            If None and the variable is remote or distributed, a RuntimeError will be raised.
        rank : int or None
            If not None, only gather the value to this rank.
        vec_name : str
            Name of the vector to use.   Defaults to 'nonlinear'.
        kind : str or None
            Kind of variable ('input', 'output', or 'residual').  If None, returned value
            will be either an input or output.
        flat : bool
            If True, return the flattened version of the value.
        from_src : bool
            If True, retrieve value of an input variable from its connected source.

        Returns
        -------
        object
            The value of the requested output/input variable.
        """
        abs_names = name2abs_names(self, name)
        if not abs_names:
            raise KeyError('{}: Variable "{}" not found.'.format(self.msginfo, name))
        simp_units = simplify_unit(units)

        conns = self._problem_meta['model_ref']()._conn_global_abs_in2out
        if from_src and abs_names[0] in conns:  # pull input from source
            src = conns[abs_names[0]]
            if src in self._var_allprocs_abs2prom['output']:
                caller = self
            else:
                # src is outside of this system so get the value from the model
                caller = self._problem_meta['model_ref']()
            return caller._get_input_from_src(name, abs_names, conns, units=simp_units,
                                              indices=indices, get_remote=get_remote, rank=rank,
                                              vec_name='nonlinear', flat=flat, scope_sys=self)
        else:
            val = self._abs_get_val(abs_names[0], get_remote, rank, vec_name, kind, flat)

            if indices is not None:
                val = val[indices]

            if units is not None:
                val = self.convert2units(abs_names[0], val, simp_units)

        return val

    def _get_input_from_src(self, name, abs_ins, conns, units=None, indices=None,
                            get_remote=False, rank=None, vec_name='nonlinear', flat=False,
                            scope_sys=None):
        """
        Given an input name, retrieve the value from its source output.

        Parameters
        ----------
        name : str
            Promoted or relative variable name in the root system's namespace.
        abs_ins : list of str
            List of absolute input names.
        conns : dict
            Mapping of absolute names of each input to its connected output across the whole model.
        units : str, optional
            Units to convert to before return.
        indices : int or list of ints or tuple of ints or int ndarray or Iterable or None, optional
            Indices or slice to return.
        get_remote : bool
            If True, retrieve the value even if it is on a remote process.  Note that if the
            variable is remote on ANY process, this function must be called on EVERY process
            in the Problem's MPI communicator.
            If False, only retrieve the value if it is on the current process, or only the part
            of the value that's on the current process for a distributed variable.
            If None and the variable is remote or distributed, a RuntimeError will be raised.
        rank : int or None
            If not None, only gather the value to this rank.
        vec_name : str
            Name of the vector to use.   Defaults to 'nonlinear'.
        flat : bool
            If True, return the flattened version of the value.
        scope_sys : <System> or None
            If not None, the System where the original get_val was called.  This situation
            happens when get_val is called on an input, and the source connected to that input
            resides in a different scope.

        Returns
        -------
        object
            The value of the requested variable.
        """
        abs_name = abs_ins[0]
        src = conns[abs_name]
        if src in self._var_allprocs_discrete['output']:
            return self._abs_get_val(src, get_remote, rank, vec_name, 'output', flat,
                                     from_root=True)

        if scope_sys is None:
            scope_sys = self

        # if we have multiple promoted inputs that are explicitly connected to an output and units
        # have not been specified, look for group input to disambiguate
        if units is None and len(abs_ins) > 1:
            if abs_name not in self._var_allprocs_discrete['input']:
                # can't get here unless Group because len(abs_ins) always == 1 for comp
                try:
                    units = scope_sys._group_inputs[name][0]['units']
                except (KeyError, IndexError):
                    unit0 = self._var_allprocs_abs2meta['input'][abs_ins[0]]['units']
                    for n in abs_ins[1:]:
                        if unit0 != self._var_allprocs_abs2meta['input'][n]['units']:
                            self._show_ambiguity_msg(name, ('units',), abs_ins)
                            break

        if abs_name in self._var_abs2meta['input']:  # input is local
            vmeta = self._var_abs2meta['input'][abs_name]
            src_indices = vmeta['src_indices']
        else:
            vmeta = self._var_allprocs_abs2meta['input'][abs_name]
            src_indices = None  # FIXME: remote var could have src_indices

        distrib = vmeta['distributed']
        vshape = vmeta['shape']
        has_src_indices = any(self._var_allprocs_abs2meta['input'][n]['has_src_indices']
                              for n in abs_ins)

        # see if we have any 'intermediate' level src_indices when using a promoted name
        if name in scope_sys._var_prom2inds:
            src_shape, inds, flat = scope_sys._var_prom2inds[name]
            if inds is None:
                if len(abs_ins) > 1 or name != abs_ins[0]:  # using a promoted lookup
                    src_indices = None
                    vshape = None
                    has_src_indices = False
                is_slice = _is_slicer_op(src_indices)
            else:
                is_slice = _is_slicer_op(inds)
                shp = shape_from_idx(src_shape, inds, flat)
                if not flat and not _is_slicer_op(inds):
                    inds = _flatten_src_indices(inds, shp,
                                                src_shape, np.product(src_shape))
                src_indices = inds
                has_src_indices = True
                if len(abs_ins) > 1 or name != abs_name:
                    vshape = shp
        else:
            is_slice = _is_slicer_op(src_indices)
            shpname = 'global_shape' if get_remote else 'shape'
            src_shape = self._var_allprocs_abs2meta['output'][src][shpname]

        model_ref = self._problem_meta['model_ref']()
        smeta = model_ref._var_allprocs_abs2meta['output'][src]
        sdistrib = smeta['distributed']
        slocal = src in model_ref._var_abs2meta['output']

        if self.comm.size > 1:
            if distrib and get_remote is None:
                raise RuntimeError(f"{self.msginfo}: Variable '{abs_name}' is a distributed "
                                   "variable. You can retrieve values from all processes "
                                   "using `get_val(<name>, get_remote=True)` or from the "
                                   "local process using `get_val(<name>, get_remote=False)`.")

            if sdistrib and not distrib and not get_remote:
                raise RuntimeError(f"{self.msginfo}: Non-distributed variable '{abs_name}' has "
                                   f"a distributed source, '{src}', so you must retrieve its value "
                                   "using 'get_remote=True'.")

        # get value of the source
        val = self._abs_get_val(src, get_remote, rank, vec_name, 'output', flat, from_root=True)

        if has_src_indices:
            if src_indices is None:  # input is remote
                val = np.zeros(0)
            else:
                if is_slice:
                    val.shape = src_shape
                    val = val[tuple(src_indices)].ravel()
                elif distrib and (sdistrib or not slocal) and not get_remote:
                    var_idx = self._var_allprocs_abs2idx[vec_name][src]
                    # sizes for src var in each proc
                    sizes = self._var_sizes[vec_name]['output'][:, var_idx]
                    start = np.sum(sizes[:self.comm.rank])
                    end = start + sizes[self.comm.rank]
                    if np.all(np.logical_and(src_indices >= start, src_indices < end)):
                        if src_indices.size > 0:
                            src_indices = src_indices - np.min(src_indices)
                        val = val.ravel()[src_indices]
                        fail = 0
                    else:
                        fail = 1
                    if self.comm.allreduce(fail) > 0:
                        raise RuntimeError(f"{self.msginfo}: Can't retrieve distributed variable "
                                           f"'{abs_name}' because its src_indices reference "
                                           "entries from other processes. You can retrieve values "
                                           "from all processes using "
                                           "`get_val(<name>, get_remote=True)`.")
                else:
                    val = val.ravel()[src_indices]

            if get_remote and self.comm.size > 1:
                if distrib:
                    if rank is None:
                        parts = self.comm.allgather(val)
                        parts = [p for p in parts if p.size > 0]
                        val = np.hstack(parts)
                    else:
                        parts = self.comm.gather(val, root=rank)
                        if rank == self.comm.rank:
                            parts = [p for p in parts if p.size > 0]
                            val = np.hstack(parts)
                        else:
                            val = None
                else:  # non-distrib input
                    if self.comm.rank == self._owning_rank[abs_name]:
                        self.comm.bcast(val, root=self.comm.rank)
                    else:
                        val = self.comm.bcast(None, root=self._owning_rank[abs_name])

            if distrib and get_remote:
                val.shape = self._var_allprocs_abs2meta['input'][abs_name]['global_shape']
            elif not flat and val.size > 0:
                val.shape = vshape
        elif vshape is not None:
            val = val.reshape(vshape)

        if indices is not None:
            val = val[indices]

        if units is not None:
            if smeta['units'] is not None:
                try:
                    val = self.convert2units(src, val, units)
                except TypeError:  # just call this to get the right error message
                    self.convert2units(abs_name, val, units)
            else:
                val = self.convert2units(abs_name, val, units)
        elif (vmeta['units'] is not None and smeta['units'] is not None and
                vmeta['units'] != smeta['units']):
            val = self.convert2units(src, val, vmeta['units'])

        return val

    def _get_src_inds_array(self, varname):
        """
        Return src_indices, if any, for absolute input 'varname', converting from slice if needed.

        Parameters
        ----------
        varname : str
            Absolute name of the input variable.

        Returns
        -------
        ndarray or None
            The value of src_indices for the given input variable.
        """
        meta = self._var_abs2meta['input'][varname]
        src_indices = meta['src_indices']
        if src_indices is not None:
            src_slice = meta['src_slice']
            # if src_indices is still a slice, update it to an array
            if src_slice is src_indices:
                model = self._problem_meta['model_ref']()
                src = model._conn_global_abs_in2out[varname]
                try:
                    global_size = model._var_allprocs_abs2meta['output'][src]['global_size']
                    global_shape = model._var_allprocs_abs2meta['output'][src]['global_shape']
                except KeyError:
                    raise RuntimeError(f"{self.msginfo}: Can't compute src_indices array from "
                                       f"src_slice for input '{varname}' because we don't know "
                                       "the global shape of its source yet.")
                src_indices = _slice_indices(src_slice, global_size, global_shape)

                meta['src_indices'] = src_indices  # store converted value

        return src_indices

    def _retrieve_data_of_kind(self, filtered_vars, kind, vec_name, parallel=False):
        """
        Retrieve variables, either local or remote, in the filtered_vars list.

        Parameters
        ----------
        filtered_vars : dict
            Dictionary containing entries for 'input', 'output', and/or 'residual'.
        kind : str
            Either 'input', 'output', or 'residual'.
        vec_name : str
            Either 'nonlinear' or 'linear'.
        parallel : bool
            If True, recorders are parallel, so only local values should be saved in each proc.

        Returns
        -------
        dict
            Variable values keyed on absolute name.
        """
        prom2abs_in = self._var_allprocs_prom2abs_list['input']
        conns = self._problem_meta['model_ref']()._conn_global_abs_in2out
        vdict = {}
        variables = filtered_vars.get(kind)
        if variables:
            vec = self._vectors[kind][vec_name]
            rank = self.comm.rank
            discrete_vec = () if kind == 'residual' else self._var_discrete[kind]
            offset = len(self.pathname) + 1 if self.pathname else 0

            if self.comm.size == 1:
                get = vec._abs_get_val
                srcget = self._vectors['output'][vec_name]._abs_get_val
                vdict = {}
                if discrete_vec:
                    for n in variables:
                        if vec._contains_abs(n):
                            vdict[n] = get(n, False)
                        elif n[offset:] in discrete_vec:
                            vdict[n] = discrete_vec[n[offset:]]['value']
                        else:
                            ivc_path = conns[prom2abs_in[n][0]]
                            if vec._contains_abs(ivc_path):
                                vdict[ivc_path] = srcget(ivc_path, False)
                            elif ivc_path[offset:] in discrete_vec:
                                vdict[ivc_path] = discrete_vec[ivc_path[offset:]]['value']
                else:
                    for name in variables:
                        if vec._contains_abs(name):
                            vdict[name] = get(name, False)
                        else:
                            ivc_path = conns[prom2abs_in[name][0]]
                            vdict[ivc_path] = srcget(ivc_path, False)
            elif parallel:
                get = self._abs_get_val
                vdict = {}
                if discrete_vec:
                    for name in variables:
                        if vec._contains_abs(name):
                            vdict[name] = get(name, get_remote=True, rank=0,
                                              vec_name=vec_name, kind=kind)
                        elif name[offset:] in discrete_vec and self._owning_rank[name] == rank:
                            vdict[name] = discrete_vec[name[offset:]]['value']
                else:
                    for name in variables:
                        if vec._contains_abs(name):
                            vdict[name] = get(name, get_remote=True, rank=0,
                                              vec_name=vec_name, kind=kind)
                        else:
                            ivc_path = conns[prom2abs_in[name][0]]
                            vdict[name] = get(ivc_path, get_remote=True, rank=0,
                                              vec_name=vec_name, kind='output')
            else:
                io = 'input' if kind == 'input' else 'output'
                meta = self._var_allprocs_abs2meta[io]
                for name in variables:
                    if self._owning_rank[name] == 0 and not meta[name]['distributed']:
                        # if using a serial recorder and rank 0 owns the variable,
                        # use local value on rank 0 and do nothing on other ranks.
                        if rank == 0:
                            if vec._contains_abs(name):
                                vdict[name] = vec._abs_get_val(name, flat=False)
                            elif name[offset:] in discrete_vec:
                                vdict[name] = discrete_vec[name[offset:]]['value']
                    else:
                        vdict[name] = self.get_val(name, get_remote=True, rank=0,
                                                   vec_name=vec_name, kind=kind, from_src=False)

        return vdict

    def convert2units(self, name, val, units):
        """
        Convert the given value to the specified units.

        Parameters
        ----------
        name : str
            Name of the variable.
        val : float or ndarray of float
            The value of the variable.
        units : str
            The units to convert to.

        Returns
        -------
        float or ndarray of float
            The value converted to the specified units.
        """
        base_units = self._get_var_meta(name, 'units')

        if base_units == units:
            return val

        try:
            scale, offset = unit_conversion(base_units, units)
        except Exception:
            msg = "{}: Can't express variable '{}' with units of '{}' in units of '{}'."
            raise TypeError(msg.format(self.msginfo, name, base_units, units))

        return (val + offset) * scale

    def convert_from_units(self, name, val, units):
        """
        Convert the given value from the specified units to those of the named variable.

        Parameters
        ----------
        name : str
            Name of the variable.
        val : float or ndarray of float
            The value of the variable.
        units : str
            The units to convert to.

        Returns
        -------
        float or ndarray of float
            The value converted to the specified units.
        """
        base_units = self._get_var_meta(name, 'units')

        if base_units == units:
            return val

        try:
            scale, offset = unit_conversion(units, base_units)
        except Exception:
            msg = "{}: Can't express variable '{}' with units of '{}' in units of '{}'."
            raise TypeError(msg.format(self.msginfo, name, base_units, units))

        return (val + offset) * scale

    def convert_units(self, name, val, units_from, units_to):
        """
        Wrap the utility convert_units and give a good error message.

        Parameters
        ----------
        name : str
            Name of the variable.
        val : float or ndarray of float
            The value of the variable.
        units_from : str
            The units to convert from.
        units_to : str
            The units to convert to.

        Returns
        -------
        float or ndarray of float
            The value converted to the specified units.
        """
        if units_from == units_to:
            return val

        try:
            scale, offset = unit_conversion(units_from, units_to)
        except Exception:
            raise TypeError(f"{self.msginfo}: Can't set variable '{name}' with units "
                            f"'{units_from}' to value with units '{units_to}'.")

        return (val + offset) * scale

    def _get_var_meta(self, name, key):
        """
        Get metadata for a variable.

        Parameters
        ----------
        name : str
            Variable name (promoted, relative, or absolute) in the root system's namespace.
        key : str
            Key into the metadata dict for the given variable.

        Returns
        -------
        object
            The value stored under key in the metadata dictionary for the named variable.
        """
        if self._problem_meta is not None:
            meta_all = self._problem_meta['model_ref']()._var_allprocs_abs2meta
            meta_loc = self._problem_meta['model_ref']()._var_abs2meta
        else:
            meta_all = self._var_allprocs_abs2meta
            meta_loc = self._var_abs2meta

        meta = None
        if name in meta_all['output']:
            abs_name = name
            meta = meta_all['output'][name]
        elif name in meta_all['input']:
            abs_name = name
            meta = meta_all['input'][name]

        if meta is None:
            abs_name = name2abs_name(self, name)
            if abs_name is not None:
                if abs_name in meta_all['output']:
                    meta = meta_all['output'][abs_name]
                elif abs_name in meta_all['input']:
                    meta = meta_all['input'][abs_name]

        if meta:
            if key in meta:
                return meta[key]
            else:
                # key is either bogus or a key into the local metadata dict
                # (like 'value' or 'src_indices'). If MPI is active, this val may be remote
                # on some procs
                if self.comm.size > 1 and abs_name in self._vars_to_gather:
                    # TODO: fix this
                    # cause a failure in all procs to avoid a hang
                    raise RuntimeError(f"{self.msgifo}: No support yet for retrieving local "
                                       f"metadata key '{key}' from a remote proc.")
                elif abs_name in meta_loc['output']:
                    try:
                        return meta_loc['output'][abs_name][key]
                    except KeyError:
                        raise KeyError(f"{self.msginfo}: Metadata key '{key}' not found for "
                                       f"variable '{name}'.")
                elif abs_name in meta_loc['input']:
                    try:
                        return meta_loc['input'][abs_name][key]
                    except KeyError:
                        raise KeyError(f"{self.msginfo}: Metadata key '{key}' not found for "
                                       f"variable '{name}'.")

        if abs_name is not None:
            if abs_name in self._var_allprocs_discrete['output']:
                meta = self._var_allprocs_discrete['output'][abs_name]
            elif abs_name in self._var_allprocs_discrete['input']:
                meta = self._var_allprocs_discrete['input'][abs_name]

            if meta and key in meta:
                return meta[key]

            rel_idx = len(self.pathname) + 1 if self.pathname else 0
            relname = abs_name[rel_idx:]
            if relname in self._var_discrete['output']:
                meta = self._var_discrete['output'][relname]
            elif relname in self._var_discrete['input']:
                meta = self._var_discrete['input'][relname]

            if meta:
                try:
                    return meta[key]
                except KeyError:
                    raise KeyError(f"{self.msginfo}: Metadata key '{key}' not found for "
                                   f"variable '{name}'.")

        raise KeyError(f"{self.msginfo}: Metadata for variable '{name}' not found.")

    def _resolve_ambiguous_input_meta(self):
        pass

    def get_relevant_vars(self, desvars, responses, mode):
        """
        Find all relevant vars between desvars and responses.

        Both vars are assumed to be outputs (either design vars or responses).

        Parameters
        ----------
        desvars : list of str
            Names of design variables.
        responses : list of str
            Names of response variables.
        mode : str
            Direction of derivatives, either 'fwd' or 'rev'.

        Returns
        -------
        dict
            Dict of ({'outputs': dep_outputs, 'inputs': dep_inputs, dep_systems)
            keyed by design vars and responses.
        """
        conns = self._conn_global_abs_in2out
        relevant = defaultdict(dict)

        # Create a hybrid graph with components and all connected vars.  If a var is connected,
        # also connect it to its corresponding component.
        graph = nx.DiGraph()
        for tgt, src in conns.items():
            if src not in graph:
                graph.add_node(src, type_='out')
            graph.add_node(tgt, type_='in')

            src_sys = src.rsplit('.', 1)[0]
            graph.add_edge(src_sys, src)

            tgt_sys = tgt.rsplit('.', 1)[0]
            graph.add_edge(tgt, tgt_sys)

            graph.add_edge(src, tgt)

        for dv in desvars:
            if dv not in graph:
                graph.add_node(dv, type_='out')
                parts = dv.rsplit('.', 1)
                if len(parts) == 1:
                    system = ''  # this happens when a component is the model
                    graph.add_edge(dv, system)
                else:
                    system = parts[0]
                    graph.add_edge(system, dv)

        for res in responses:
            if res not in graph:
                graph.add_node(res, type_='out')
                parts = res.rsplit('.', 1)
                if len(parts) == 1:
                    system = ''  # this happens when a component is the model
                else:
                    system = parts[0]
                graph.add_edge(system, res)

        nodes = graph.nodes
        grev = graph.reverse(copy=False)
        dvcache = {}
        rescache = {}

        for desvar in desvars:
            if desvar not in dvcache:
                dvcache[desvar] = set(all_connected_nodes(graph, desvar))

            for response in responses:
                if response not in rescache:
                    rescache[response] = set(all_connected_nodes(grev, response))

                common = dvcache[desvar].intersection(rescache[response])

                if common:
                    input_deps = set()
                    output_deps = set()
                    sys_deps = set()
                    for node in common:
                        if 'type_' in nodes[node]:
                            typ = nodes[node]['type_']
                            parts = node.rsplit('.', 1)
                            if len(parts) == 1:
                                system = ''
                            else:
                                system = parts[0]
                            if typ == 'in':  # input var
                                input_deps.add(node)
                                if system not in sys_deps:
                                    sys_deps.update(all_ancestors(system))
                            else:  # output var
                                output_deps.add(node)
                                if system not in sys_deps:
                                    sys_deps.update(all_ancestors(system))

                elif desvar == response:
                    input_deps = set()
                    output_deps = set([response])
                    parts = desvar.rsplit('.', 1)
                    if len(parts) == 1:
                        s = ''
                    else:
                        s = parts[0]
                    sys_deps = set(all_ancestors(s))

                if common or desvar == response:
                    if desvar in conns:
                        desvar = conns[desvar]
                    if response in conns:
                        response = conns[response]
                    if mode != 'rev':  # fwd or auto
                        relevant[desvar][response] = ({'input': input_deps,
                                                       'output': output_deps}, sys_deps)
                    if mode != 'fwd':  # rev or auto
                        relevant[response][desvar] = ({'input': input_deps,
                                                       'output': output_deps}, sys_deps)

                    sys_deps.add('')  # top level Group is always relevant

        voi_lists = []
        if mode != 'rev':
            voi_lists.append((desvars, responses))
        if mode != 'fwd':
            voi_lists.append((responses, desvars))

        # now calculate dependencies between each VOI and all other VOIs of the
        # other type, e.g for each input VOI wrt all output VOIs.  This is only
        # done for design vars in fwd mode or responses in rev mode. In auto mode,
        # we combine the results for fwd and rev modes.
        for inputs, outputs in voi_lists:
            for inp in inputs:
                if inp in conns:
                    inp = conns[inp]
                relinp = relevant[inp]
                if relinp:
                    if '@all' in relinp:
                        dct, total_systems = relinp['@all']
                        total_inps = dct['input']
                        total_outs = dct['output']
                    else:
                        total_inps = set()
                        total_outs = set()
                        total_systems = set()
                    for out in outputs:
                        if out in relinp:
                            dct, systems = relinp[out]
                            total_inps.update(dct['input'])
                            total_outs.update(dct['output'])
                            total_systems.update(systems)
                    relinp['@all'] = ({'input': total_inps, 'output': total_outs},
                                      total_systems)
                else:
                    relinp['@all'] = ({'input': set(), 'output': set()}, set())

        relevant['linear'] = {'@all': ({'input': ContainsAll(), 'output': ContainsAll()},
                                       ContainsAll())}
        relevant['nonlinear'] = relevant['linear']

        return relevant

    def _generate_md5_hash(self):
        """
        Generate an md5 hash for the data structure of this model.

        The hash is generated from an encoded string containing the physical model hiearchy,
        including all component and variable names, and all connection information.

        The hash is used by the n2 viewer to determine if a saved view can be reused. It is not
        intended to accurately track whether a model has been changed, so no options/settings are
        tracked.

        Returns
        -------
        str
            The md5 hash string for the model.
        """
        data = []

        # Model Hierarchy.
        for sys_name in self.system_iter(include_self=True, recurse=True):

            # System name and depth.
            pathname = sys_name.pathname
            if pathname:
                name_parts = pathname.split('.')
                depth = len(name_parts)

                data.append((name_parts[-1], depth))

            else:
                data.append(('model', 0))

            # Local (relative) names for Component inputs and outputs.
            try:
                data.append(sorted(sys_name._var_rel_names['input']))
                data.append(sorted(sys_name._var_rel_names['output']))
            except AttributeError:
                continue

        # All Connections.
        # Note: dictionary can be in any order, so we have to sort.
        for key in sorted(self._conn_global_abs_in2out):
            data.append(self._conn_global_abs_in2out[key])

        return hashlib.md5(str(data).encode()).hexdigest()<|MERGE_RESOLUTION|>--- conflicted
+++ resolved
@@ -1095,11 +1095,6 @@
         # for groups, this does some setup of approximations
         self._setup_approx_coloring()
 
-        # TODO: add some flag to allow user to toggle this behavior
-        if True:
-            # update jacobian subjac metadata to get rid of rows/cols
-            self._jacobian._remove_approx_sparsity()
-
         save_first_call = self._first_call_to_linearize
         self._first_call_to_linearize = False
         sparsity_start_time = time.time()
@@ -1145,24 +1140,11 @@
         ordered_wrt_info = list(self._jac_wrt_iter(info['wrt_matches']))
         ordered_of_info = list(self._jac_of_iter())
 
-<<<<<<< HEAD
-=======
-        ordered_of_info = list(self._jac_of_iter())
-        ordered_wrt_info = list(self._jac_wrt_iter(info['wrt_matches']))
-        sparsity, sp_info = self._jacobian._compute_sparsity(ordered_of_info, ordered_wrt_info,
-                                                             tol=info['tol'],
-                                                             orders=info['orders'])
-
->>>>>>> f802e454
         sp_info['sparsity_time'] = sparsity_time
         sp_info['pathname'] = self.pathname
         sp_info['class'] = type(self).__name__
         sp_info['type'] = 'semi-total' if self._subsystems_allprocs else 'partial'
 
-<<<<<<< HEAD
-=======
-        self._jacobian._jac_summ = None  # reclaim the memory
->>>>>>> f802e454
         if self.pathname:
             ordered_of_info = self._jac_var_info_abs2prom(ordered_of_info)
             ordered_wrt_info = self._jac_var_info_abs2prom(ordered_wrt_info)
