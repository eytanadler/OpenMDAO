--- conflicted
+++ resolved
@@ -139,8 +139,6 @@
         """
         super(Component, self)._setup_procs(pathname, comm, mode, prob_meta)
 
-        prob_meta['local_components'].add(pathname)
-
         self._vectors = {}
 
         orig_comm = comm
@@ -238,6 +236,7 @@
                                                                  len(self._var_rel_names[io])),
                                                                 dtype=INT_DTYPE)
 
+            is_input = io == 'input'
             for i, prom_name in enumerate(self._var_rel_names[io]):
                 abs_name = prefix + prom_name
                 abs2meta[abs_name] = metadata = self._var_rel2meta[prom_name]
@@ -250,11 +249,18 @@
                     meta_name: metadata[meta_name]
                     for meta_name in global_meta_names[io]
                 }
-                if 'src_indices' in abs2meta[abs_name]:
+                if is_input and 'src_indices' in metadata:
                     allprocs_abs2meta[abs_name]['has_src_indices'] = \
-                        abs2meta[abs_name]['src_indices'] is not None
-
-                sizes[iproc, i] = metadata['size']
+                        metadata['src_indices'] is not None
+
+                    # ensure that if src_indices is a slice we reset it to that instead of
+                    # the converted array value (in case this is a re-setup), so that we can
+                    # re-convert using potentially different sizing information.
+                    if metadata['src_slice'] is not None:
+                        metadata['src_indices'] = metadata['src_slice']
+
+                sz = metadata['size']
+                sizes[iproc, i] = sz if sz is not None else -1
 
             if self.comm.size > 1:
                 if self.options['distributed']:
@@ -277,17 +283,6 @@
                 self._var_allprocs_discrete[io][abs_name] = v = val.copy()
                 del v['value']
 
-<<<<<<< HEAD
-        for abs_name in abs_names['input']:
-            metadata = abs2meta[abs_name]
-            allprocs_abs2meta[abs_name]['has_src_indices'] = metadata['src_indices'] is not None
-
-            # ensure that if src_indices is a slice we reset it to that instead of
-            # the converted array value (in case this is a re-setup), so that we can
-            # re-convert using potentially different sizing information.
-            if metadata['src_slice'] is not None:
-                metadata['src_indices'] = metadata['src_slice']
-=======
         # all names are relevant for the 'nonlinear' and 'linear' vectors, so
         # we can set them here, before we've computed the relevance graph.  We
         # can then use them to compute the size arrays of for all other vectors
@@ -307,7 +302,6 @@
 
         self._owned_sizes = self._var_sizes['nonlinear']['output']
         self._setup_global_shapes()
->>>>>>> c1d3622f
 
         if self._var_discrete['input'] or self._var_discrete['output']:
             self._discrete_inputs = _DictValues(self._var_discrete['input'])
@@ -337,15 +331,11 @@
                 for io in ('input', 'output'):
                     sizes[vec_name][io] = sz = np.zeros((self.comm.size, len(relnames[io])),
                                                         INT_DTYPE)
-
-<<<<<<< HEAD
-=======
                     # Variables for this vec_name are a subset of those for nonlinear, so just
                     # take columns of the nonlinear sizes array
                     for idx, abs_name in enumerate(relnames[io]):
                         sz[:, idx] = nl_sizes[io][:, abs2idx[abs_name]]
 
->>>>>>> c1d3622f
     def _setup_partials(self):
         """
         Process all partials and approximations that the user declared.
@@ -510,12 +500,9 @@
             'desc': desc,
             'distributed': self.options['distributed'],
             'tags': make_set(tags),
-<<<<<<< HEAD
             'shape_by_conn': shape_by_conn,
             'copy_shape': copy_shape,
-=======
             'iotype': 'input',
->>>>>>> c1d3622f
         }
 
         if self._static_mode:
@@ -741,12 +728,9 @@
             'res_ref': format_as_float_or_array('res_ref', res_ref, flatten=True),
             'lower': lower,
             'upper': upper,
-<<<<<<< HEAD
             'shape_by_conn': shape_by_conn,
-            'copy_shape': copy_shape
-=======
+            'copy_shape': copy_shape,
             'iotype': 'output',
->>>>>>> c1d3622f
         }
 
         # We may not know the pathname yet, so we have to use name for now, instead of abs_name.
@@ -859,7 +843,6 @@
 
         iproc = self.comm.rank
         abs2meta = self._var_abs2meta['input']
-        all_abs2meta = self._problem_meta['all_meta']
 
         sizes_in = self._var_sizes['nonlinear']['input']
         sizes_out = all_sizes['nonlinear']['output']
