--- conflicted
+++ resolved
@@ -873,14 +873,10 @@
         x[:, 1] = X2.ravel()
         x[:, 2] = X3.ravel()
 
-        interp = InterpND(points=(p1, p2, p3), values=f_p, method='trilinear', extrapolate=False)
+        interp = InterpND(points=(p1, p2, p3), values=f_p, method='trilinear', extrapolate=True)
         f, df_dx = interp.interpolate(x, compute_derivative=True)
 
-<<<<<<< HEAD
-        interp_base = InterpND(points=(p1, p2, p3), values=f_p, method='slinear', extrapolate=False)
-=======
         interp_base = InterpND(points=(p1, p2, p3), values=f_p, method='slinear', extrapolate=True)
->>>>>>> 3b221e65
         f_base, df_dx_base = interp_base.interpolate(x, compute_derivative=True)
 
         assert_near_equal(f, f_base, 1e-11)
@@ -892,7 +888,6 @@
         p = np.linspace(0, 100, 25)
         f_p = np.cos(p * np.pi * 0.5)
         x = np.linspace(-1, 101, 3)
-        x = np.array([3.0, 101.0])
 
         interp = InterpND(points=p, values=f_p, method='akima1D', extrapolate=True)
         f, df_dx = interp.interpolate(x, compute_derivative=True)
