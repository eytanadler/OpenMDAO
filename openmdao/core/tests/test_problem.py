--- conflicted
+++ resolved
@@ -2166,11 +2166,7 @@
 
         c1.add_design_var('x', lower=0, upper=5)
 
-<<<<<<< HEAD
-        msg = "<model> <class Group>: Design variable 'x' is connected to 'initial_comp.x', but 'initial_comp.x' is not an IndepVarComp or ImplicitComp output."
-=======
         msg = "Design variable 'x' is connected to 'initial_comp.x', but 'initial_comp.x' is not an IndepVarComp or ImplicitComp output."
->>>>>>> ede3720a
 
         with self.assertRaises(RuntimeError) as cm:
             prob.setup()
