--- conflicted
+++ resolved
@@ -367,11 +367,7 @@
         prob.setup(force_alloc_complex=True)
         prob.run_model()
 
-<<<<<<< HEAD
-        output = sorted(prob.model.list_inputs(units=True).items())
-=======
         output = sorted(prob.model.list_inputs(units=True))
->>>>>>> ee172692
         self.assertEqual(output[0][1]['units'], 'kft')
 
 class SplineCompFeatureTestCase(unittest.TestCase):
