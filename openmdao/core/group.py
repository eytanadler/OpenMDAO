"""Define the Group class."""
import os
import sys
from collections import Counter, OrderedDict, defaultdict
from collections.abc import Iterable

from itertools import product, chain
from numbers import Number
import inspect
from fnmatch import fnmatchcase

import numpy as np
import networkx as nx

from openmdao.jacobians.dictionary_jacobian import DictionaryJacobian
from openmdao.core.system import System
from openmdao.core.component import Component, _DictValues
from openmdao.vectors.vector import _full_slice
from openmdao.core.constants import _UNDEFINED, INT_DTYPE
from openmdao.proc_allocators.default_allocator import DefaultAllocator, ProcAllocationError
from openmdao.jacobians.jacobian import SUBJAC_META_DEFAULTS
from openmdao.recorders.recording_iteration_stack import Recording
from openmdao.solvers.nonlinear.nonlinear_runonce import NonlinearRunOnce
from openmdao.solvers.linear.linear_runonce import LinearRunOnce
from openmdao.utils.array_utils import array_connection_compatible, _flatten_src_indices, \
    shape_to_len
from openmdao.utils.general_utils import common_subpath, \
    conditional_error, _is_slicer_op, _slice_indices, convert_src_inds, \
    shape2tuple, get_connection_owner, conditional_error
from openmdao.utils.units import is_compatible, unit_conversion, _has_val_mismatch, _find_unit, \
    _is_unitless, simplify_unit
from openmdao.utils.mpi import MPI, check_mpi_exceptions, multi_proc_exception_check
import openmdao.utils.coloring as coloring_mod
from openmdao.utils.indexer import indexer, Indexer, _update_new_style
from openmdao.utils.om_warnings import issue_warning, UnitsWarning, UnusedOptionWarning, \
    SetupWarning, PromotionWarning, MPIWarning
from openmdao.core.constants import _SetupStatus
from openmdao.utils.om_warnings import warn_deprecation

# regex to check for valid names.
import re
namecheck_rgx = re.compile('[a-zA-Z][_a-zA-Z0-9]*')


# use a class with slots instead of a namedtuple so that we can
# change index after creation if needed.
class _SysInfo(object):

    __slots__ = ['system', 'index']

    def __init__(self, system, index):
        self.system = system
        self.index = index

    def __iter__(self):
        yield self.system
        yield self.index


class _PromotesInfo(object):
    __slots__ = ['src_indices', 'flat', 'src_shape', 'parent_sys', 'prom', 'root_shape']

    def __init__(self, src_indices=None, flat=None, src_shape=None, parent_sys='', prom=None,
                 root_shape=None):
        self.flat = flat
        self.root_shape = src_shape if root_shape is None else root_shape
        self.src_shape = src_shape if src_shape is not None else self.root_shape
        if src_indices is not None:
            if isinstance(src_indices, Indexer):
                self.src_indices = src_indices.copy()
                self.src_indices.set_src_shape(self.root_shape)
            else:
<<<<<<< HEAD
                self.src_indices = indexer(src_indices, src_shape=self.root_shape, flat_src=flat)
=======
                self.src_indices = indexer(src_indices, src_shape=self.root_shape, flat=flat)
>>>>>>> 5daf9e9d
        else:
            self.src_indices = None
        self.parent_sys = parent_sys  # pathname of promoting system
        self.prom = prom  # local promoted name of input

    def __iter__(self):
        yield self.src_indices
        yield self.flat
        yield self.src_shape

    def __repr__(self):
        return (f"_PromotesInfo(src_indices={self.src_indices}, flat={self.flat}, "
                f"src_shape={self.src_shape}, parent_sys={self.parent_sys}, "
                f"prom={self.prom}, root_shape={self.root_shape})")

    def prom_path(self):
        if self.parent_sys is None or self.prom is None:
            return ''
        return '.'.join((self.parent_sys, self.prom)) if self.parent_sys else self.prom

    def copy(self):
        return _PromotesInfo(self.src_indices, self.flat, self.src_shape, self.parent_sys,
                             self.prom, self.root_shape)

    def convert_from(self, parent):
        # return a new _PromotesInfo that converts our src_indices based on the parent
        if parent.src_indices is None:
            return self.copy()
        elif self.src_indices is None:
            return parent.copy()

        src_inds = convert_src_inds(parent.src_indices, parent.src_shape,
                                    self.src_indices, self.src_shape)

<<<<<<< HEAD
        return _PromotesInfo(src_inds, self.flat or len(self.src_indices.indexed_src_shape) == 1,
                             self.src_shape, self.parent_sys, self.prom, parent.root_shape)
=======
        return _PromotesInfo(src_inds, True, self.src_shape, self.parent_sys, self.prom,
                             parent.root_shape)
>>>>>>> 5daf9e9d

    def compare(self, other):
        """
        Compare attributes in the two objects.

        Two attributes are considered mismatched only if neither is None and their values
        are unequal.

        Returns
        -------
        list
            List of unequal atrribute names.
        """
        mismatches = []

        if self.flat != other.flat:
            if self.flat is not None and other.flat is not None:
                mismatches.append('flat_src_indices')

        if self.src_shape != other.src_shape:
            if self.src_shape is not None and other.src_shape is not None:
                mismatches.append('src_shape')

        self_srcinds = None if self.src_indices is None else self.src_indices.as_array()
        other_srcinds = None if other.src_indices is None else other.src_indices.as_array()

        if isinstance(self_srcinds, np.ndarray) and isinstance(other_srcinds, np.ndarray):
            if (self_srcinds.shape != other_srcinds.shape or
                    not np.all(self_srcinds == other_srcinds)):
                mismatches.append('src_indices')

        return mismatches


class Group(System):
    """
    Class used to group systems together; instantiate or inherit.

    Parameters
    ----------
    **kwargs : dict
        Dict of arguments available here and in all descendants of this Group.

    Attributes
    ----------
    _mpi_proc_allocator : ProcAllocator
        Object used to allocate MPI processes to subsystems.
    _proc_info : dict of subsys_name: (min_procs, max_procs, weight)
        Information used to determine MPI process allocation to subsystems.
    _subgroups_myproc : list
        List of local subgroups.
    _manual_connections : dict
        Dictionary of input_name: (output_name, src_indices) connections.
    _group_inputs : dict
        Mapping of promoted names to certain metadata (src_indices, units).
    _static_group_inputs : dict
        Group inputs added outside of setup/configure.
    _pre_config_group_inputs : dict
        Group inputs added inside of setup but before configure.
    _static_manual_connections : dict
        Dictionary that stores all explicit connections added outside of setup.
    _conn_abs_in2out : {'abs_in': 'abs_out'}
        Dictionary containing all explicit & implicit continuous var connections owned
        by this system only. The data is the same across all processors.
    _conn_discrete_in2out : {'abs_in': 'abs_out'}
        Dictionary containing all explicit & implicit discrete var connections owned
        by this system only. The data is the same across all processors.
    _transfers : dict of dict of Transfers
        First key is mode, second is subname where
        mode is 'fwd' or 'rev' and subname is the subsystem name
        or subname can be None for the full, simultaneous transfer.
    _discrete_transfers : dict of discrete transfer metadata
        Key is system pathname or None for the full, simultaneous transfer.
    _setup_procs_finished : bool
        Flag to check if setup_procs is complete
    _contains_parallel_group : bool
        If True, this Group contains a ParallelGroup. Only used to determine if a parallel
        group or distributed component is below a DirectSolver so that we can raise an exception.
    _raise_connection_errors : bool
        Flag indicating whether connection errors are raised as an Exception.
    _order_set : bool
        Flag to check if set_order has been called.
    _auto_ivc_warnings : list
        List of Auto IVC warnings to be raised later with simple_warnings.
    _shapes_graph : nx.Graph
        Dynamic shape dependency graph, or None.
    _shape_knowns : set
        Set of shape dependency graph nodes with known (non-dynamic) shapes.
    """

    def __init__(self, **kwargs):
        """
        Set the solvers to nonlinear and linear block Gauss--Seidel by default.
        """
        self._mpi_proc_allocator = DefaultAllocator()
        self._proc_info = {}

        super().__init__(**kwargs)

        self._subgroups_myproc = None
        self._manual_connections = {}
        self._group_inputs = {}
        self._pre_config_group_inputs = {}
        self._static_group_inputs = {}
        self._static_manual_connections = {}
        self._conn_abs_in2out = {}
        self._conn_discrete_in2out = {}
        self._transfers = {}
        self._discrete_transfers = {}
        self._setup_procs_finished = False
        self._contains_parallel_group = False
        self._raise_connection_errors = True
        self._order_set = False
        self._shapes_graph = None
        self._shape_knowns = None

        # TODO: we cannot set the solvers with property setters at the moment
        # because our lint check thinks that we are defining new attributes
        # called nonlinear_solver and linear_solver without documenting them.
        if not self._nonlinear_solver:
            self._nonlinear_solver = NonlinearRunOnce()
        if not self._linear_solver:
            self._linear_solver = LinearRunOnce()

    def setup(self):
        """
        Build this group.

        This method should be overidden by your Group's method. The reason for using this
        method to add subsystem is to save memory and setup time when using your Group
        while running under MPI.  This avoids the creation of systems that will not be
        used in the current process.

        You may call 'add_subsystem' to add systems to this group. You may also issue connections,
        and set the linear and nonlinear solvers for this group level. You cannot safely change
        anything on children systems; use the 'configure' method instead.

        Available attributes:
            name
            pathname
            comm
            options
        """
        pass

    def configure(self):
        """
        Configure this group to assign children settings.

        This method may optionally be overidden by your Group's method.

        You may only use this method to change settings on your children subsystems. This includes
        setting solvers in cases where you want to override the defaults.

        You can assume that the full hierarchy below your level has been instantiated and has
        already called its own configure methods.

        Available attributes:
            name
            pathname
            comm
            options
            system hieararchy with attribute access
        """
        pass

    def set_input_defaults(self, name, val=_UNDEFINED, units=None, src_shape=None):
        """
        Specify metadata to be assumed when multiple inputs are promoted to the same name.

        Parameters
        ----------
        name : str
            Promoted input name.
        val : object
            Value to assume for the promoted input.
        units : str or None
            Units to assume for the promoted input.
        src_shape : int or tuple
            Assumed shape of any connected source or higher level promoted input.
        """
        meta = {'prom': name, 'auto': False}
        if val is _UNDEFINED:
            src_shape = shape2tuple(src_shape)
        else:
            meta['val'] = val
            if src_shape is not None:
                issue_warning("value was set in set_input_defaults, so ignoring "
                              f"value {src_shape} of src_shape.", prefix=self.msginfo,
                              category=PromotionWarning)
            if isinstance(val, np.ndarray):
                src_shape = val.shape
            elif isinstance(val, Number):
                src_shape = (1,)
        if units is not None:
            if not isinstance(units, str):
                raise TypeError('%s: The units argument should be a str or None' % self.msginfo)
            meta['units'] = simplify_unit(units, msginfo=self.msginfo)

        if src_shape is not None:
            meta['src_shape'] = src_shape

        if self._static_mode:
            dct = self._static_group_inputs
        else:
            dct = self._group_inputs

        if name in dct:
            old = dct[name][0]
            overlap = sorted(set(old).intersection(meta))
            if overlap:
                issue_warning(f"Setting input defaults for input '{name}' which "
                              f"override previously set defaults for {overlap}.",
                              prefix=self.msginfo, category=PromotionWarning)
            old.update(meta)
        else:
            dct[name] = [meta]

    def _get_scope(self, excl_sub=None):
        """
        Find the input and output variables that are needed for a particular matvec product.

        Parameters
        ----------
        excl_sub : <System>
            A subsystem whose variables should be excluded from the matvec product.

        Returns
        -------
        (set, set)
            Sets of output and input variables.
        """
        if excl_sub is None:
            cache_key = None
        else:
            cache_key = excl_sub.pathname

        try:
            io_vars = self._scope_cache[cache_key]

            # Make sure they're the same subsystem instance before returning
            if io_vars[2] is excl_sub:
                return (io_vars[:2])
        except KeyError:
            pass

        if excl_sub is None:
            # All outputs
            scope_out = frozenset(self._var_allprocs_abs2meta['output'])

            # All inputs connected to an output in this system
            scope_in = frozenset(self._conn_global_abs_in2out).intersection(
                self._var_allprocs_abs2meta['input'])

        else:
            # Empty for the excl_sub
            scope_out = frozenset()

            # All inputs connected to an output in this system but not in excl_sub
            scope_in = set()
            for abs_in in self._var_allprocs_abs2meta['input']:
                if abs_in in self._conn_global_abs_in2out:
                    abs_out = self._conn_global_abs_in2out[abs_in]

                    if abs_out not in excl_sub._var_allprocs_abs2idx:
                        scope_in.add(abs_in)
            scope_in = frozenset(scope_in)

        # Use the pathname as the dict key instead of the object itself. When
        # the object is used as the key, memory leaks result from multiple
        # calls to setup().
        self._scope_cache[cache_key] = (scope_out, scope_in, excl_sub)
        return scope_out, scope_in

    def _compute_root_scale_factors(self):
        """
        Compute scale factors for all variables.

        Returns
        -------
        dict
            Mapping of each absolute var name to its corresponding scaling factor tuple.
        """
        # The output and residual vectors are handled in system.py.
        scale_factors = super()._compute_root_scale_factors()

        # Input scaling for connected inputs is added here.
        # This is a combined scale factor that includes the scaling of the connected source
        # and the unit conversion between the source output and each target input.
        if self._has_input_scaling:
            abs2meta_in = self._var_abs2meta['input']
            allprocs_meta_out = self._var_allprocs_abs2meta['output']
            for abs_in, abs_out in self._conn_global_abs_in2out.items():
                if abs_in not in abs2meta_in:
                    # we only perform scaling on local, non-discrete arrays, so skip
                    continue

                meta_in = abs2meta_in[abs_in]

                meta_out = allprocs_meta_out[abs_out]
                ref = meta_out['ref']
                ref0 = meta_out['ref0']

                src_indices = meta_in['src_indices']

                if src_indices is not None:
                    if not (np.isscalar(ref) and np.isscalar(ref0)):
                        # TODO: if either ref or ref0 are not scalar and the output is
                        # distributed, we need to do a scatter
                        # to obtain the values needed due to global src_indices
                        if meta_out['distributed']:
                            raise RuntimeError("{}: vector scalers with distrib vars "
                                               "not supported yet.".format(self.msginfo))

                        if not src_indices._flat_src:
                            src_indices = _flatten_src_indices(src_indices, meta_in['shape'],
                                                               meta_out['global_shape'],
                                                               meta_out['global_size'])

                        ref = ref[src_indices]
                        ref0 = ref0[src_indices]

                # Compute scaling arrays for inputs using a0 and a1
                # Example:
                #   Let x, x_src, x_tgt be the dimensionless variable,
                #   variable in source units, and variable in target units, resp.
                #   x_src = a0 + a1 x
                #   x_tgt = b0 + b1 x
                #   x_tgt = g(x_src) = d0 + d1 x_src
                #   b0 + b1 x = d0 + d1 a0 + d1 a1 x
                #   b0 = d0 + d1 a0
                #   b0 = g(a0)
                #   b1 = d0 + d1 a1 - d0
                #   b1 = g(a1) - g(0)

                units_in = meta_in['units']
                units_out = meta_out['units']

                if units_in is None or units_out is None or units_in == units_out:
                    a0 = ref0
                    a1 = ref - ref0

                    scale_factors[abs_in] = {
                        'input': (a0, a1),
                    }

                else:
                    factor, offset = unit_conversion(units_out, units_in)
                    a0 = ref0
                    a1 = ref - ref0

                    if a1 == 1.0:
                        # No solver scaling, just unit conversion.
                        # Note: a case like ref=3, ref0=2 is safe to treat as unscaled for the
                        # linear vectors because the "scaler" is 1.0.
                        a0 = (ref0 + offset) * factor
                        a1 = (ref - ref0) * factor

                        scale_factors[abs_in] = {
                            'input': (a0, a1),
                        }

                    else:
                        # When we have unit conversion and solver scaling, we need to track them
                        # independently during reverse mode linear solves, so save the unit
                        # conversion factors too, and let the root vector sort it out.
                        scale_factors[abs_in] = {
                            'input': (a0, a1, factor, offset),
                        }

                        # For adder allocation check.
                        a0 = (ref0 + offset) * factor

                # Check whether we need to allocate an adder for the input vector.
                if np.any(np.asarray(a0)):
                    self._has_input_adder = True

        return scale_factors

    def _configure(self):
        """
        Configure our model recursively to assign any children settings.

        Highest system's settings take precedence.
        """
        # reset group_inputs back to what it was just after self.setup() in case _configure
        # is called multiple times.
        self._group_inputs = self._pre_config_group_inputs.copy()
        for n, lst in self._group_inputs.items():
            self._group_inputs[n] = lst.copy()

        for subsys in self._subsystems_myproc:
            subsys._configure()
            subsys._setup_var_data()

            self._has_guess |= subsys._has_guess
            self._has_bounds |= subsys._has_bounds
            self.matrix_free |= subsys.matrix_free

        self._problem_meta['setup_status'] = _SetupStatus.POST_CONFIGURE
        self.configure()

        # if our configure() has added or promoted any variables, we have to call
        # _setup_var_data again on any modified systems and their ancestors (only those that
        # are our descendents).
        self._problem_meta['config_info']._update_modified_systems(self)

    def _setup_procs(self, pathname, comm, mode, prob_meta):
        """
        Execute first phase of the setup process.

        Distribute processors, assign pathnames, and call setup on the group. This method recurses
        downward through the model.

        Parameters
        ----------
        pathname : str
            Global name of the system, including the path.
        comm : MPI.Comm or <FakeComm>
            MPI communicator object.
        mode : str
            Derivatives calculation mode, 'fwd' for forward, and 'rev' for
            reverse (adjoint). Default is 'rev'.
        prob_meta : dict
            Problem level metadata.
        """
        super()._setup_procs(pathname, comm, mode, prob_meta)
        self._setup_procs_finished = False

        nproc = comm.size

        if self._num_par_fd > 1:
            info = self._coloring_info
            if comm.size > 1:
                # if approx_totals has been declared, or there is an approx coloring, setup par FD
                if self._owns_approx_jac or info['dynamic'] or info['static'] is not None:
                    comm = self._setup_par_fd_procs(comm)
                else:
                    msg = "%s: num_par_fd = %d but FD is not active." % (self.msginfo,
                                                                         self._num_par_fd)
                    raise RuntimeError(msg)
            elif not MPI:
                msg = f"MPI is not active but num_par_fd = {self._num_par_fd}. No parallel " \
                      f"finite difference will be performed."
                issue_warning(msg, prefix=self.msginfo, category=MPIWarning)

        self.comm = comm

        self._subsystems_allprocs = self._static_subsystems_allprocs.copy()
        self._manual_connections = self._static_manual_connections.copy()
        self._group_inputs = self._static_group_inputs.copy()
        # copy doesn't copy the internal list so we have to do it manually (we don't want
        # a full deepcopy either because we want the internal metadata dicts to be shared)
        for n, lst in self._group_inputs.items():
            self._group_inputs[n] = lst.copy()

        # Call setup function for this group.
        self.setup()
        self._setup_check()

        # need to save these because _setup_var_data can be called multiple times
        # during the config process and we don't want to wipe out any group_inputs
        # that were added during self.setup()
        self._pre_config_group_inputs = self._group_inputs.copy()
        for n, lst in self._pre_config_group_inputs.items():
            self._pre_config_group_inputs[n] = lst.copy()

        if MPI:

            allsubs = list(self._subsystems_allprocs.values())
            proc_info = [self._proc_info[s.name] for s, _ in allsubs]

            # Call the load balancing algorithm
            try:
                sub_inds, sub_comm, sub_proc_range = self._mpi_proc_allocator(
                    proc_info, len(allsubs), comm)
            except ProcAllocationError as err:
                if err.sub_inds is None:
                    raise RuntimeError("%s: %s" % (self.msginfo, err.msg))
                else:
                    raise RuntimeError("%s: MPI process allocation failed: %s for the following "
                                       "subsystems: %s" %
                                       (self.msginfo, err.msg,
                                        [allsubs[i].system.name for i in err.sub_inds]))

            self._subsystems_myproc = [allsubs[ind].system for ind in sub_inds]

            # Define local subsystems
            if not (np.sum([minp for minp, _, _ in proc_info]) <= comm.size):
                # reorder the subsystems_allprocs based on which procs they live on. If we don't
                # do this, we can get ordering mismatches in some of our data structures.
                new_allsubs = OrderedDict()
                seen = set()
                gathered = self.comm.allgather(sub_inds)
                for rank, inds in enumerate(gathered):
                    for ind in inds:
                        if ind not in seen:
                            sinfo = allsubs[ind]
                            sinfo.index = len(new_allsubs)
                            new_allsubs[sinfo.system.name] = sinfo
                            seen.add(ind)
                self._subsystems_allprocs = new_allsubs
        else:
            sub_comm = comm
            self._subsystems_myproc = [s for s, _ in self._subsystems_allprocs.values()]

        # need to set pathname correctly even for non-local subsystems
        for s, _ in self._subsystems_allprocs.values():
            s.pathname = '.'.join((self.pathname, s.name)) if self.pathname else s.name

        # Perform recursion
        allsubs = self._subsystems_allprocs
        for subsys in self._subsystems_myproc:
            subsys._setup_procs(subsys.pathname, sub_comm, mode, prob_meta)

        # build a list of local subgroups to speed up later loops
        self._subgroups_myproc = [s for s in self._subsystems_myproc if isinstance(s, Group)]

        if MPI and nproc > 1:
            if self._mpi_proc_allocator.parallel:
                self._problem_meta['parallel_groups'].append(self.pathname)

            allpars = self.comm.allgather(self._problem_meta['parallel_groups'])
            full = set()
            for p in allpars:
                full.update(p)
            self._problem_meta['parallel_groups'] = sorted(full)

        if self._problem_meta['parallel_groups']:
            prefix = self.pathname + '.' if self.pathname else ''
            for par in self._problem_meta['parallel_groups']:
                if par.startswith(prefix) and par != prefix:
                    self._contains_parallel_group = True
                    break

        self._setup_procs_finished = True

    def _configure_check(self):
        """
        Do any error checking on i/o and connections.
        """
        for subsys in self._subsystems_myproc:
            subsys._configure_check()

        super()._configure_check()

    def _list_states(self):
        """
        Return list of all local states at and below this system.

        Returns
        -------
        list
            List of all states.
        """
        states = []
        for subsys in self._subsystems_myproc:
            states.extend(subsys._list_states())

        return sorted(states)

    def _list_states_allprocs(self):
        """
        Return list of all states at and below this system across all procs.

        Returns
        -------
        list
            List of all states.
        """
        if MPI:
            all_states = set()
            byproc = self.comm.allgather(self._list_states())
            for proc_states in byproc:
                all_states.update(proc_states)
            return sorted(all_states)
        else:
            return self._list_states()

    def _get_all_promotes(self):
        """
        Create the top level mapping of all promoted names to absolute names for all local systems.

        This includes all buried promoted names.

        Returns
        -------
        dict
            Mapping of all promoted names to absolute names.
        """
        iotypes = ('input', 'output')
        if self.comm.size > 1:
            prom2abs = {'input': defaultdict(set), 'output': defaultdict(set)}
            rem_prom2abs = {'input': defaultdict(set), 'output': defaultdict(set)}
            myrank = self.comm.rank
            vars_to_gather = self._vars_to_gather

            for s in self.system_iter(recurse=True):
                prefix = s.pathname + '.' if s.pathname else ''
                for typ in iotypes:
                    # use abs2prom to determine locality since prom2abs is for allprocs
                    sys_abs2prom = s._var_abs2prom[typ]
                    t_remprom2abs = rem_prom2abs[typ]
                    t_prom2abs = prom2abs[typ]
                    for prom, alist in s._var_allprocs_prom2abs_list[typ].items():
                        abs_names = [n for n in alist if n in sys_abs2prom]
                        t_prom2abs[prefix + prom].update(abs_names)
                        t_remprom2abs[prefix + prom].update(n for n in abs_names
                                                            if n in vars_to_gather
                                                            and vars_to_gather[n] == myrank)

            all_proms = self.comm.gather(rem_prom2abs, root=0)
            if myrank == 0:
                for typ in iotypes:
                    t_prom2abs = prom2abs[typ]
                    for rankproms in all_proms:
                        for prom, absnames in rankproms[typ].items():
                            t_prom2abs[prom].update(absnames)

                    for prom, absnames in t_prom2abs.items():
                        t_prom2abs[prom] = sorted(absnames)  # sort to keep order same on all procs

                self.comm.bcast(prom2abs, root=0)
            else:
                prom2abs = self.comm.bcast(None, root=0)
        else:  # serial
            prom2abs = {'input': defaultdict(list), 'output': defaultdict(list)}
            for s in self.system_iter(recurse=True):
                prefix = s.pathname + '.' if s.pathname else ''
                for typ in iotypes:
                    t_prom2abs = prom2abs[typ]
                    for prom, abslist in s._var_allprocs_prom2abs_list[typ].items():
                        t_prom2abs[prefix + prom] = abslist

        return prom2abs

    def _top_level_post_connections(self, mode):
        # this is called on the top level group after all connections are known
        self._problem_meta['vars_to_gather'] = self._vars_to_gather
        self._problem_meta['prom2abs'] = self._get_all_promotes()

        self._resolve_group_input_defaults()
        self._setup_auto_ivcs(mode)
        self._check_prom_masking()

    def _check_prom_masking(self):
        """
        Raise exception if any promoted variable name masks an absolute variable name.

        Only called on the top level group.
        """
        prom2abs_in = self._var_allprocs_prom2abs_list['input']
        prom2abs_out = self._var_allprocs_prom2abs_list['output']
        abs2meta = self._var_allprocs_abs2meta

        for io in ('input', 'output'):
            for absname in abs2meta[io]:
                if absname in prom2abs_in:
                    for name in prom2abs_in[absname]:
                        if name != absname:
                            raise RuntimeError(f"{self.msginfo}: Absolute variable name '{absname}'"
                                               " is masked by a matching promoted name. Try"
                                               " promoting to a different name. This can be caused"
                                               " by promoting '*' at group level or promoting using"
                                               " dotted names.")
                elif absname in prom2abs_out:
                    if absname != prom2abs_out[absname][0]:
                        raise RuntimeError(f"{self.msginfo}: Absolute variable name '{absname}' is"
                                           " masked by a matching promoted name. Try"
                                           " promoting to a different name. This can be caused"
                                           " by promoting '*' at group level or promoting using"
                                           " dotted names.")

    def _top_level_post_sizes(self):
        # this runs after the variable sizes are known
        self._setup_global_shapes()

        self._resolve_ambiguous_input_meta()

        all_abs2meta_out = self._var_allprocs_abs2meta['output']
        conns = self._conn_global_abs_in2out

        if self.comm.size > 1:
            abs2idx = self._var_allprocs_abs2idx
            all_abs2meta = self._var_allprocs_abs2meta
            all_abs2meta_in = all_abs2meta['input']

            # the code below is to handle the case where src_indices were not specified
            # for a distributed input or an input connected to a distributed auto_ivc
            # output. This update can't happen until sizes are known.
            dist_ins = (n for n, m in all_abs2meta_in.items() if m['distributed'] or
                        (conns[n].startswith('_auto_ivc.') and
                         all_abs2meta_out[conns[n]]['distributed']))
            dcomp_names = set(d.rsplit('.', 1)[0] for d in dist_ins)
            if dcomp_names:
                added_src_inds = []
                for comp in self.system_iter(recurse=True, typ=Component):
                    if comp.pathname in dcomp_names:
                        added_src_inds.extend(
                            comp._update_dist_src_indices(conns, all_abs2meta, abs2idx,
                                                          self._var_sizes))

                updated = set()
                for alist in self.comm.allgather(added_src_inds):
                    updated.update(alist)

                for a in updated:
                    all_abs2meta_in[a]['has_src_indices'] = True

        self._resolve_src_indices()

        abs2meta_in = self._var_abs2meta['input']
        allprocs_abs2meta_in = self._var_allprocs_abs2meta['input']
        allprocs_abs2meta_out = self._var_allprocs_abs2meta['output']

        if self.comm.size > 1:
            for abs_in, abs_out in sorted(conns.items()):
                if abs_out not in allprocs_abs2meta_out:
                    continue  # discrete var
                all_meta_out = allprocs_abs2meta_out[abs_out]
                all_meta_in = allprocs_abs2meta_in[abs_in]
                in_dist = all_meta_in['distributed']
                out_dist = all_meta_out['distributed']

                # check that src_indices match for dist->serial connection
                # FIXME: this transfers src_indices from all ranks to the owning rank so we could
                # run into memory issues if src_indices are large.  Maybe try something like
                # computing a hash in each rank and comparing those?
                if out_dist and not in_dist:
                    # all serial inputs must have src_indices if they connect to a distributed
                    # output
                    owner = self._owning_rank[abs_in]
                    if abs_in in abs2meta_in:  # input is local
                        src_inds = abs2meta_in[abs_in]['src_indices']
                        if src_inds is not None:
                            src_inds = src_inds.shaped_instance()
                    else:
                        src_inds = None
                    if self.comm.rank == owner:
                        baseline = None
                        err = 0
                        for sinds in self.comm.gather(src_inds, root=owner):
                            if sinds is not None:
                                if baseline is None:
                                    baseline = sinds.as_array()
                                else:
                                    if not np.all(sinds.as_array() == baseline):
                                        err = 1
                                        break
                        if baseline is None:  # no src_indices were set
                            err = -1
                        self.comm.bcast(err, root=owner)
                    else:
                        self.comm.gather(src_inds, root=owner)
                        err = self.comm.bcast(None, root=owner)
                    if err == 1:
                        raise RuntimeError(f"{self.msginfo}: Can't connect distributed output "
                                           f"'{abs_out}' to serial input '{abs_in}' because "
                                           "src_indices differ on different ranks.")
                    elif err == -1:
                        raise RuntimeError(f"{self.msginfo}: Can't connect distributed output "
                                           f"'{abs_out}' to serial input '{abs_in}' without "
                                           "specifying src_indices.")
                elif in_dist and not out_dist:
                    warn_deprecation(f"Connection between serial output '{abs_out}' and distributed"
                                     f" input '{abs_in}' is deprecated and will become an error "
                                     "in a future release.")

    def _get_group_input_meta(self, prom_in, meta_name):
        if prom_in in self._group_inputs:
            meta = self._group_inputs[prom_in][0]
            if meta_name in meta:
                return meta[meta_name]

    def _get_promotes_call_info(self, abs_in):
        prefix_len = len(self.pathname) + 1 if self.pathname else 0
        subname = abs_in[prefix_len:].split('.', 1)[0]
        sub, _ = self._subsystems_allprocs[subname]
        subprom = sub._var_allprocs_abs2prom['input'][abs_in]
        if subname in self._promotes_src_indices:
            if subprom in self._promotes_src_indices[subname]:
                return subname, subprom, self._promotes_src_indices[subname][subprom]
        return subname, subprom, None

    def _resolve_src_indices(self):
        # called at top level only
        # create a dict mapping abs inputs to top level _PromotesInfo
        all_abs2meta_out = self._var_allprocs_abs2meta['output']
        abs2meta_in = self._var_abs2meta['input']
        abs2prom = self._var_abs2prom['input']
        src_sizes = self._var_sizes['output']
        src_size_idxs = self._var_allprocs_abs2idx

        tdict = {}
        for tgt, src in self._conn_global_abs_in2out.items():
            # skip remote vars, discretes and non-distributed auto_ivcs
            if tgt not in abs2meta_in or src not in all_abs2meta_out:
                continue

            smeta = all_abs2meta_out[src]
            if src.startswith('_auto_ivc.') and not smeta['distributed']:
                continue

            tmeta = abs2meta_in[tgt]

            src_inds = flat_src_inds = None

            if not smeta['distributed'] and tmeta['distributed']:
                src_shape = self._get_full_dist_shape(src, smeta['shape'])
            else:
                src_shape = smeta['global_shape']

            src_shape = shape2tuple(src_shape)

            # use src_indices coming from 'connect' call as our starting ones
            if not tmeta.get('add_input_src_indices'):
                src_inds = tmeta['src_indices']
                flat_src_inds = tmeta['flat_src_indices']

            try:
                tdict[tgt] = (_PromotesInfo(src_inds, flat_src_inds, src_shape,
                                            prom=abs2prom[tgt]),
                              src_shape, src, self.pathname)
            except Exception as err:
                s, sprom, tprom = get_connection_owner(self, tgt)
                if s is not None:
                    s = self._get_subsystem(s)
                if s is None:
                    s = self
                else:
                    src = sprom
                    tgt = tprom
                conditional_error(f"{s.msginfo}: When connecting '{src}' to '{tgt}': {str(err)}",
                                  exc=err.__class__, category=SetupWarning,
                                  err=s._raise_connection_errors)

        with multi_proc_exception_check(self.comm):
            self._resolve_src_inds(tdict, self)

    def _resolve_src_inds(self, my_tdict, top):
        abs2prom = self._var_allprocs_abs2prom['input']
        tdict = {}  # maps subname to map of abs input to _PromotesInfo
        model = self._problem_meta['model_ref']()
        conns = model._conn_global_abs_in2out
        abs2meta = self._var_abs2meta['input']

        for tgt, (oldinfo, parent_src_shape, oldprom, oldpath) in my_tdict.items():
            prom = abs2prom[tgt]

            subname, subprom, tup = self._get_promotes_call_info(tgt)
            if tup is not None:
                pinfo, _ = tup
                if parent_src_shape is not None and pinfo.src_shape is not None:
                    if parent_src_shape != pinfo.src_shape:
                        if oldinfo.src_indices is not None:
                            parent_src_shape = oldinfo.src_indices.indexed_src_shape
                            oldprom = prom
                            oldpath = self.pathname
                        if parent_src_shape != pinfo.src_shape:
                            msg = (f"{self.msginfo}: Promoted src_shape of {pinfo.src_shape} for "
                                   f"'{subprom}' in "
                                   f"'{'.'.join((self.pathname, subname)).lstrip('.')}' "
                                   f"differs from src_shape {parent_src_shape} for '{oldprom}' in "
                                   f"'{oldpath}'.")
                            raise RuntimeError(msg)

                if parent_src_shape is None:
                    parent_src_shape = pinfo.src_shape
                    oldprom = prom
                    oldpath = self.pathname

                if oldinfo.src_indices is not None and pinfo.src_indices is not None:
                    if oldinfo.src_indices._src_shape is None:
                        src = conns[tgt]
                        if src.startswith('_auto_ivc.'):
                            # we don't know size of auto_ivcs yet. Assume same size as input.
                            oldinfo.src_indices.set_src_shape(abs2meta[tgt]['shape'])
                        else:
                            oldinfo.src_indices.set_src_shape(
                                model._var_allprocs_abs2meta['output'][src]['global_shape'])
                    try:
                        pinfo = pinfo.convert_from(oldinfo)
                    except Exception as err:
                        parinput = prom if oldinfo.parent_sys is None else oldinfo.prom_path()
                        if tgt in conns:
                            src = conns[tgt]
                            owner, sprom, tprom = get_connection_owner(self, tgt)
                            if owner is not None:
                                msg = (f"In connection from '{sprom}' to '{tprom}' in group "
                                       f"'{owner}', ")
                            else:
                                msg = f"In connection from '{src}' to '{tgt}', "

                            raise RuntimeError(f"{msg}input '{parinput}' src_indices are "
                                               f"{oldinfo.src_indices} and indexing into those "
                                               f"failed using src_indices {pinfo.src_indices} from "
                                               f"input '{pinfo.prom_path()}'. Error was: {err}.")
                        else:
                            raise RuntimeError(f"Input '{parinput}' src_indices are "
                                               f"{oldinfo.src_indices} and indexing into those "
                                               f"failed using src_indices {pinfo.src_indices} from "
                                               f"input '{pinfo.prom_path()}'. Error was: {err}.")
            else:
                pinfo = oldinfo.copy()

            gsrc_shape = self._get_group_input_meta(prom, 'src_shape')
            if gsrc_shape is not None:
                parent_src_shape = gsrc_shape
                oldprom = prom
                oldpath = self.pathname

            if subname in tdict:
                tdict[subname][tgt] = (pinfo, parent_src_shape, oldprom, oldpath)
            else:
                tdict[subname] = {tgt: (pinfo, parent_src_shape, oldprom, oldpath)}

            shape = None
            if pinfo.src_shape is not None:
                shape = pinfo.src_shape
            if shape is None:
                if parent_src_shape is not None:
                    shape = parent_src_shape

            # as soon as we get a src_shape, set that at the top so we can use it to
            # set auto_ivc shape
            if shape is not None:
                top_prom = top._var_allprocs_abs2prom['input'][tgt]
                if top_prom not in top._var_prom2inds:
                    top._var_prom2inds[top_prom] = [None, None, None]
                if top._var_prom2inds[top_prom][0] is None:
                    top._var_prom2inds[top_prom][0] = shape

            # store shape, indices info under the prom name
            if self.pathname == '':
                self._var_prom2inds[prom] = [shape, pinfo.src_indices, pinfo.flat]
            else:
                self._var_prom2inds[prom] = [parent_src_shape, oldinfo.src_indices, oldinfo.flat]

        for s in self._subsystems_myproc:
            if s.name in tdict:
                s._resolve_src_inds(tdict[s.name], top)
                del tdict[s.name]

    def _setup_var_data(self):
        """
        Compute the list of abs var names, abs/prom name maps, and metadata dictionaries.
        """
        if self._var_allprocs_prom2abs_list is None:
            old_prom2abs = {}
        else:
            old_prom2abs = self._var_allprocs_prom2abs_list['input']

        super()._setup_var_data()

        var_discrete = self._var_discrete
        allprocs_discrete = self._var_allprocs_discrete

        abs2meta = self._var_abs2meta
        abs2prom = self._var_abs2prom

        allprocs_abs2meta = {'input': {}, 'output': {}}

        allprocs_prom2abs_list = self._var_allprocs_prom2abs_list

        for n, lst in self._group_inputs.items():
            lst[0]['path'] = self.pathname  # used for error reporting
            self._group_inputs[n] = lst.copy()  # must copy the list manually

        self._has_distrib_vars = False
        self._promotes_src_indices = {}

        for subsys in self._subsystems_myproc:
            self._has_output_scaling |= subsys._has_output_scaling
            self._has_output_adder |= subsys._has_output_adder
            self._has_resid_scaling |= subsys._has_resid_scaling
            self._has_distrib_vars |= subsys._has_distrib_vars

            var_maps = subsys._get_promotion_maps()
            promotes_src_indices = {}

            sub_prefix = subsys.name + '.'

            for io in ['input', 'output']:
                abs2meta[io].update(subsys._var_abs2meta[io])
                allprocs_abs2meta[io].update(subsys._var_allprocs_abs2meta[io])
                subprom2prom = var_maps[io]

                allprocs_discrete[io].update(subsys._var_allprocs_discrete[io])
                var_discrete[io].update({sub_prefix + k: v for k, v in
                                         subsys._var_discrete[io].items()})

                sub_loc_proms = subsys._var_abs2prom[io]
                for sub_prom, sub_abs in subsys._var_allprocs_prom2abs_list[io].items():
                    if sub_prom in subprom2prom:
                        prom_name, _, pinfo, _ = subprom2prom[sub_prom]
                        if io == 'input' and pinfo is not None:
                            pinfo = pinfo.copy()
                            pinfo.parent_sys = subsys.pathname
                            pinfo.prom = sub_prom
                            promotes_src_indices[sub_prom] = (pinfo, sub_abs)
                    else:
                        prom_name = sub_prefix + sub_prom
                    if prom_name not in allprocs_prom2abs_list[io]:
                        allprocs_prom2abs_list[io][prom_name] = []
                    allprocs_prom2abs_list[io][prom_name].extend(sub_abs)
                    for abs_name in sub_abs:
                        if abs_name in sub_loc_proms:
                            abs2prom[io][abs_name] = prom_name

            if isinstance(subsys, Group):
                subprom2prom = var_maps['input']
                for sub_prom, metalist in subsys._group_inputs.items():
                    if sub_prom in subprom2prom:
                        key = subprom2prom[sub_prom][0]
                    else:
                        key = sub_prefix + sub_prom
                    if key not in self._group_inputs:
                        self._group_inputs[key] = [{'path': self.pathname, 'prom': key,
                                                    'auto': True}]
                    self._group_inputs[key].extend(metalist)

            if promotes_src_indices:
                self._promotes_src_indices[subsys.name] = promotes_src_indices

        # If running in parallel, allgather
        if self.comm.size > 1 and self._mpi_proc_allocator.parallel:
            mysub = self._subsystems_myproc[0] if self._subsystems_myproc else False
            if (mysub and mysub.comm.rank == 0 and (mysub._full_comm is None or
                                                    mysub._full_comm.rank == 0)):
                raw = (allprocs_discrete, allprocs_prom2abs_list, allprocs_abs2meta,
                       self._has_output_scaling, self._has_output_adder,
                       self._has_resid_scaling, self._group_inputs, self._has_distrib_vars)
            else:
                raw = (
                    {'input': {}, 'output': {}},
                    {'input': {}, 'output': {}},
                    {'input': {}, 'output': {}},
                    False,
                    False,
                    False,
                    {},
                    False,
                )

            gathered = self.comm.allgather(raw)

            # start with a fresh OrderedDict to keep order the same in all procs
            old_abs2meta = allprocs_abs2meta
            allprocs_abs2meta = {'input': OrderedDict(), 'output': OrderedDict()}

            for io in ['input', 'output']:
                allprocs_prom2abs_list[io] = OrderedDict()

            myrank = self.comm.rank
            for rank, (proc_discrete, proc_prom2abs_list, proc_abs2meta,
                       oscale, oadd, rscale, ginputs, has_dist_vars) in enumerate(gathered):
                self._has_output_scaling |= oscale
                self._has_output_adder |= oadd
                self._has_resid_scaling |= rscale
                self._has_distrib_vars |= has_dist_vars

                if rank != myrank:
                    for p, mlist in ginputs.items():
                        if p not in self._group_inputs:
                            self._group_inputs[p] = []
                        self._group_inputs[p].extend(mlist)

                for io in ['input', 'output']:
                    allprocs_abs2meta[io].update(proc_abs2meta[io])
                    allprocs_discrete[io].update(proc_discrete[io])

                    for prom_name, abs_names_list in proc_prom2abs_list[io].items():
                        if prom_name not in allprocs_prom2abs_list[io]:
                            allprocs_prom2abs_list[io][prom_name] = []
                        allprocs_prom2abs_list[io][prom_name].extend(abs_names_list)

            for io in ('input', 'output'):
                if allprocs_abs2meta[io]:
                    # update new allprocs_abs2meta with our local version (now that we have a
                    # consistent order for our OrderedDict), so that the 'size' metadata will
                    # accurately reflect this proc's var size instead of one from some other proc.
                    allprocs_abs2meta[io].update(old_abs2meta[io])

        self._var_allprocs_abs2meta = allprocs_abs2meta

        for prom_name, abs_list in allprocs_prom2abs_list['output'].items():
            if len(abs_list) > 1:
                raise RuntimeError("{}: Output name '{}' refers to "
                                   "multiple outputs: {}.".format(self.msginfo, prom_name,
                                                                  sorted(abs_list)))

        for io in ('input', 'output'):
            a2p = self._var_allprocs_abs2prom[io]
            for prom, abslist in self._var_allprocs_prom2abs_list[io].items():
                for abs_name in abslist:
                    a2p[abs_name] = prom

        if self._group_inputs:
            p2abs_in = self._var_allprocs_prom2abs_list['input']
            extra = [gin for gin in self._group_inputs if gin not in p2abs_in]
            if extra:
                # make sure that we don't have a leftover group input default entry from a previous
                # execution of _setup_var_data before promoted names were updated.
                ex = set()
                for e in extra:
                    if e in old_prom2abs:
                        del self._group_inputs[e]  # clean up old key using old promoted name
                    else:
                        ex.add(e)
                if ex:
                    raise RuntimeError(f"{self.msginfo}: The following group inputs, passed to "
                                       f"set_input_defaults(), could not be found: {sorted(ex)}.")

        if self._var_discrete['input'] or self._var_discrete['output']:
            self._discrete_inputs = _DictValues(self._var_discrete['input'])
            self._discrete_outputs = _DictValues(self._var_discrete['output'])
        else:
            self._discrete_inputs = self._discrete_outputs = ()

        self._vars_to_gather = self._find_remote_var_owners()

    def _resolve_group_input_defaults(self, show_warnings=False):
        """
        Resolve any ambiguities in group input defaults throughout the model.

        Parameters
        ----------
        show_warnings : bool
            Bool to show or hide the auto_ivc warnings.
        """
        skip = set(('path', 'use_tgt', 'prom', 'src_shape', 'src_indices', 'auto'))
        prom2abs_in = self._var_allprocs_prom2abs_list['input']

        self._auto_ivc_warnings = []

        for prom, metalist in self._group_inputs.items():
            try:
                paths = [(i, m['path']) for i, m in enumerate(metalist) if not m['auto']]
                top_origin = paths[0][1]
                top_prom = metalist[paths[0][0]]['prom']
            except KeyError:
                issue_warning("No auto IVCs found", prefix=self.msginfo, category=PromotionWarning)
            allmeta = set()
            for meta in metalist:
                allmeta.update(meta)
            fullmeta = {n: _UNDEFINED for n in allmeta - skip}

            for key in sorted(fullmeta):
                for i, submeta in enumerate(metalist):
                    if submeta['auto']:
                        continue
                    if key in submeta:
                        if fullmeta[key] is _UNDEFINED:
                            origin = submeta['path']
                            origin_prom = submeta['prom']
                            val = fullmeta[key] = submeta[key]
                            if origin != top_origin:
                                msg = (f"Group '{top_origin}' did not set a default "
                                       f"'{key}' for input '{top_prom}', so the value of "
                                       f"({val}) from group '{origin}' will be used.")
                                if show_warnings:
                                    issue_warning(msg, category=PromotionWarning)
                                else:
                                    self._auto_ivc_warnings.append(msg)

                        else:
                            eq = submeta[key] == val
                            if isinstance(eq, np.ndarray):
                                eq = np.all(eq)
                            if not eq:
                                # first, see if origin is an ancestor
                                if not origin or submeta['path'].startswith(origin + '.'):
                                    msg = (f"Groups '{origin}' and '{submeta['path']}' "
                                           f"called set_input_defaults for the input "
                                           f"'{origin_prom}' with conflicting '{key}'. "
                                           f"The value ({val}) from '{origin}' will be "
                                           "used.")
                                    if show_warnings:
                                        issue_warning(msg, category=PromotionWarning)
                                    else:
                                        self._auto_ivc_warnings.append(msg)
                                else:  # origin is not an ancestor, so we have an ambiguity
                                    if origin_prom != submeta['prom']:
                                        prm = f"('{origin_prom}' / '{submeta['prom']}')"
                                    else:
                                        prm = f"'{origin_prom}'"
                                    common = common_subpath((origin, submeta['path']))
                                    if common:
                                        sub = self._get_subsystem(common)
                                        if sub is not None:
                                            for a in prom2abs_in[prom]:
                                                if a in sub._var_abs2prom['input']:
                                                    prom = sub._var_abs2prom['input'][a]
                                                    break

                                    gname = f"Group named '{common}'" if common else 'model'
                                    conditional_error(f"{self.msginfo}: The subsystems {origin} "
                                                      f"and {submeta['path']} called "
                                                      f"set_input_defaults for promoted input "
                                                      f"{prm} with conflicting values for "
                                                      f"'{key}'. Call <group>.set_input_defaults("
                                                      f"'{prom}', {key}=?), where <group> is the "
                                                      f"{gname} to remove the ambiguity.")

            # update all metadata dicts with any missing metadata that was filled in elsewhere
            for meta in metalist:
                meta.update(fullmeta)

    def _find_remote_var_owners(self):
        """
        Return a mapping of var pathname to owning rank.

        The mapping will contain ONLY systems that are remote on at least one proc.
        Distributed systems are not included.

        Returns
        -------
        dict
            The mapping of variable pathname to owning rank.
        """
        remote_vars = {}

        if self.comm.size > 1:
            myproc = self.comm.rank
            nprocs = self.comm.size

            for io in ('input', 'output'):
                abs2prom = self._var_abs2prom[io]
                abs2meta = self._var_allprocs_abs2meta[io]

                # var order must be same on all procs
                sorted_names = sorted(self._var_allprocs_abs2prom[io])
                locality = np.zeros((nprocs, len(sorted_names)), dtype=bool)
                for i, name in enumerate(sorted_names):
                    if name in abs2prom:
                        locality[myproc, i] = True

                my_loc = locality[myproc, :].copy()
                self.comm.Allgather(my_loc, locality)

                for i, name in enumerate(sorted_names):
                    nzs = np.nonzero(locality[:, i])[0]
                    if name in abs2meta and abs2meta[name]['distributed']:
                        pass
                    elif 0 < nzs.size < nprocs:
                        remote_vars[name] = nzs[0]

        return remote_vars

    def _setup_var_sizes(self):
        """
        Compute the arrays of variable sizes for all variables/procs on this system.
        """
        self._var_offsets = None
        abs2idx = self._var_allprocs_abs2idx = {}

        for subsys in self._subsystems_myproc:
            subsys._setup_var_sizes()

        all_abs2meta = self._var_allprocs_abs2meta
        iproc = self.comm.rank
        for io in ('input', 'output'):
            sizes = self._var_sizes[io] = np.zeros((self.comm.size, len(all_abs2meta[io])),
                                                   dtype=INT_DTYPE)
            abs2meta = self._var_abs2meta[io]
            for i, name in enumerate(self._var_allprocs_abs2meta[io]):
                abs2idx[name] = i
                if name in abs2meta:
                    sizes[iproc, i] = abs2meta[name]['size']

            if self.comm.size > 1:
                my_sizes = sizes[iproc, :].copy()
                self.comm.Allgather(my_sizes, sizes)

        if self.comm.size > 1:
            if (self._has_distrib_vars or self._contains_parallel_group or
                not np.all(self._var_sizes['output']) or
               not np.all(self._var_sizes['input'])):

                if self._distributed_vector_class is not None:
                    self._vector_class = self._distributed_vector_class
                else:
                    raise RuntimeError("{}: Distributed vectors are required but no distributed "
                                       "vector type has been set.".format(self.msginfo))
        else:
            self._vector_class = self._local_vector_class

        self._compute_owning_ranks()

    def _compute_owning_ranks(self):
        abs2meta = self._var_allprocs_abs2meta
        abs2discrete = self._var_allprocs_discrete

        if self.comm.size > 1:
            owns = self._owning_rank
            self._owned_sizes = self._var_sizes['output'].copy()
            abs2idx = self._var_allprocs_abs2idx
            for io in ('input', 'output'):
                sizes = self._var_sizes[io]
                for name, meta in abs2meta[io].items():
                    i = abs2idx[name]
                    for rank in range(self.comm.size):
                        if sizes[rank, i] > 0:
                            owns[name] = rank
                            if io == 'output' and not meta['distributed']:
                                self._owned_sizes[rank + 1:, i] = 0  # zero out all dups
                            break

                if abs2discrete[io]:
                    prefix = self.pathname + '.' if self.pathname else ''
                    all_set = set(abs2discrete[io])
                    local = set([prefix + n for n in self._var_discrete[io]])
                    remote = set()
                    for rank, names in enumerate(self.comm.allgather(local)):
                        for n in names:
                            if n not in owns:
                                owns[n] = rank
                        remote.update(all_set - names)
        else:
            self._owned_sizes = self._var_sizes['output']

    def _setup_global_connections(self, conns=None):
        """
        Compute dict of all connections between this system's inputs and outputs.

        The connections come from 4 sources:
        1. Implicit connections owned by the current system
        2. Explicit connections declared by the current system
        3. Explicit connections declared by parent systems
        4. Implicit / explicit from subsystems

        Parameters
        ----------
        conns : dict
            Dictionary of connections passed down from parent group.
        """
        if not self._raise_connection_errors:
            self._set_subsys_connection_errors(False)

        global_abs_in2out = self._conn_global_abs_in2out = {}

        allprocs_prom2abs_list_in = self._var_allprocs_prom2abs_list['input']
        allprocs_prom2abs_list_out = self._var_allprocs_prom2abs_list['output']

        allprocs_discrete_in = self._var_allprocs_discrete['input']
        allprocs_discrete_out = self._var_allprocs_discrete['output']

        all_abs2meta_in = self._var_allprocs_abs2meta['input']
        all_abs2meta_out = self._var_allprocs_abs2meta['output']
        abs2meta_in = self._var_abs2meta['input']
        abs2meta_out = self._var_abs2meta['output']

        pathname = self.pathname

        abs_in2out = {}

        if pathname == '':
            path_len = 0
            nparts = 0
        else:
            path_len = len(pathname) + 1
            nparts = len(pathname.split('.'))

        new_conns = {}

        if conns is not None:
            for abs_in, abs_out in conns.items():
                inparts = abs_in.split('.')
                outparts = abs_out.split('.')

                if inparts[:nparts] == outparts[:nparts]:
                    global_abs_in2out[abs_in] = abs_out

                    gmeta_in = all_abs2meta_in[abs_in]

                    # if connection is contained in a subgroup, add to conns
                    # to pass down to subsystems.
                    if inparts[nparts] == outparts[nparts]:
                        if inparts[nparts] not in new_conns:
                            new_conns[inparts[nparts]] = {}
                        new_conns[inparts[nparts]][abs_in] = abs_out

        # Add implicit connections (only ones owned by this group)
        for prom_name in allprocs_prom2abs_list_out:
            if prom_name in allprocs_prom2abs_list_in:
                abs_out = allprocs_prom2abs_list_out[prom_name][0]
                out_subsys = abs_out[path_len:].split('.', 1)[0]
                for abs_in in allprocs_prom2abs_list_in[prom_name]:
                    in_subsys = abs_in[path_len:].split('.', 1)[0]
                    if out_subsys != in_subsys:
                        abs_in2out[abs_in] = abs_out

        src_ind_inputs = set()
        abs2meta = self._var_abs2meta['input']
        allprocs_abs2meta_in = self._var_allprocs_abs2meta['input']

        # Add explicit connections (only ones declared by this group)
        for prom_in, (prom_out, src_indices, flat) in self._manual_connections.items():

            # throw an exception if either output or input doesn't exist
            # (not traceable to a connect statement, so provide context)
            if not (prom_out in allprocs_prom2abs_list_out or prom_out in allprocs_discrete_out):
                if (prom_out in allprocs_prom2abs_list_in or prom_out in allprocs_discrete_in):
                    msg = f"{self.msginfo}: Attempted to connect from '{prom_out}' to " + \
                          f"'{prom_in}', but '{prom_out}' is an input. " + \
                          "All connections must be from an output to an input."
                    conditional_error(msg, exc=NameError, category=SetupWarning,
                                      err=self._raise_connection_errors)
                    continue
                else:
                    msg = f"{self.msginfo}: Attempted to connect from '{prom_out}' to " + \
                          f"'{prom_in}', but '{prom_out}' doesn't exist."
                    conditional_error(msg, exc=NameError, category=SetupWarning,
                                      err=self._raise_connection_errors)
                    continue

            if not (prom_in in allprocs_prom2abs_list_in or prom_in in allprocs_discrete_in):
                if (prom_in in allprocs_prom2abs_list_out or prom_in in allprocs_discrete_out):
                    msg = f"{self.msginfo}: Attempted to connect from '{prom_out}' to " + \
                          f"'{prom_in}', but '{prom_in}' is an output. " + \
                          "All connections must be from an output to an input."
                    conditional_error(msg, exc=NameError, category=SetupWarning,
                                      err=self._raise_connection_errors)
                    continue
                else:
                    msg = f"{self.msginfo}: Attempted to connect from '{prom_out}' to " + \
                          f"'{prom_in}', but '{prom_in}' doesn't exist."
                    conditional_error(msg, exc=NameError, category=SetupWarning,
                                      err=self._raise_connection_errors)
                    continue

            # Throw an exception if output and input are in the same system
            # (not traceable to a connect statement, so provide context)
            # and check if src_indices is defined in both connect and add_input.
            abs_out = allprocs_prom2abs_list_out[prom_out][0]
            outparts = abs_out.split('.')
            out_subsys = outparts[:-1]

            for abs_in in allprocs_prom2abs_list_in[prom_in]:
                inparts = abs_in.split('.')
                in_subsys = inparts[:-1]
                if out_subsys == in_subsys:
                    msg = f"{self.msginfo}: Output and input are in the same System for " + \
                          f"connection from '{prom_out}' to '{prom_in}'."
                    conditional_error(msg, exc=RuntimeError, category=SetupWarning,
                                      err=self._raise_connection_errors)
                    continue

                if src_indices is not None:
                    a2m = allprocs_abs2meta_in[abs_in]
                    if (a2m['shape_by_conn'] or a2m['copy_shape']):
                        raise ValueError(f"{self.msginfo}: Setting of 'src_indices' along with "
                                         f"'shape_by_conn' or 'copy_shape' for variable '{abs_in}' "
                                         "is currently unsupported.")

                    if abs_in in abs2meta:
                        meta = abs2meta[abs_in]
                        if meta['src_indices'] is not None:
                            msg = f"{self.msginfo}: src_indices has been defined in both " + \
                                  f"connect('{prom_out}', '{prom_in}') and " + \
                                  f"add_input('{prom_in}', ...)."
                            conditional_error(msg, exc=RuntimeError, category=SetupWarning,
                                              err=self._raise_connection_errors)
                            continue
                        meta['src_indices'] = src_indices
                        meta['flat_src_indices'] = flat
                        # TODO: remove following line after implicit flat src deprecation release
                        meta['orig_flat_src_indices'] = flat

                    src_ind_inputs.add(abs_in)

                if abs_in in abs_in2out:
                    msg = f"{self.msginfo}: Input '{abs_in}' cannot be connected to " + \
                          f"'{abs_out}' because it's already connected to '{abs_in2out[abs_in]}'"
                    conditional_error(msg, exc=RuntimeError, category=SetupWarning,
                                      err=self._raise_connection_errors)
                    continue

                abs_in2out[abs_in] = abs_out

                # if connection is contained in a subgroup, add to conns to pass down to subsystems.
                if inparts[:nparts + 1] == outparts[:nparts + 1]:
                    if inparts[nparts] not in new_conns:
                        new_conns[inparts[nparts]] = {}
                    new_conns[inparts[nparts]][abs_in] = abs_out

        # Compute global_abs_in2out by first adding this group's contributions,
        # then adding contributions from systems above/below, then allgathering.
        conn_list = list(global_abs_in2out.items())
        conn_list.extend(abs_in2out.items())
        global_abs_in2out.update(abs_in2out)

        for subsys in self._subsystems_myproc:
            if isinstance(subsys, Group):
                if subsys.name in new_conns:
                    subsys._setup_global_connections(conns=new_conns[subsys.name])
                else:
                    subsys._setup_global_connections()
                global_abs_in2out.update(subsys._conn_global_abs_in2out)
                conn_list.extend(subsys._conn_global_abs_in2out.items())

        if len(conn_list) > len(global_abs_in2out):
            dupes = [n for n, val in Counter(tgt for tgt, src in conn_list).items() if val > 1]
            dup_info = defaultdict(set)
            for tgt, src in conn_list:
                for dup in dupes:
                    if tgt == dup:
                        dup_info[tgt].add(src)
            dup_info = [(n, srcs) for n, srcs in dup_info.items() if len(srcs) > 1]
            if dup_info:
                dup = ["%s from %s" % (tgt, sorted(srcs)) for tgt, srcs in dup_info]
                msg = f"{self.msginfo}: The following inputs have multiple connections: " + \
                      f"{', '.join(dup)}"
                conditional_error(msg, exc=RuntimeError, category=SetupWarning,
                                  err=self._raise_connection_errors)

        if self.comm.size > 1 and self._mpi_proc_allocator.parallel:
            # If running in parallel, allgather
            if self._subsystems_myproc and self._subsystems_myproc[0].comm.rank == 0:
                raw = (global_abs_in2out, src_ind_inputs)
            else:
                raw = ({}, ())
            gathered = self.comm.allgather(raw)

            all_src_ind_ins = set()
            for myproc_global_abs_in2out, src_ind_ins in gathered:
                global_abs_in2out.update(myproc_global_abs_in2out)
                all_src_ind_ins.update(src_ind_ins)
            src_ind_inputs = all_src_ind_ins

        for inp in src_ind_inputs:
            allprocs_abs2meta_in[inp]['has_src_indices'] = True

    def _setup_dynamic_shapes(self):
        """
        Add shape/size metadata for variables that were created with shape_by_conn or copy_shape.
        """
        all_abs2meta_out = self._var_allprocs_abs2meta['output']
        all_abs2meta_in = self._var_allprocs_abs2meta['input']

        def copy_var_meta(from_var, to_var, distrib_sizes):
            # copy size/shape info from from_var's metadata to to_var's metadata

            from_io = 'output' if from_var in all_abs2meta_out else 'input'
            to_io = 'output' if to_var in all_abs2meta_out else 'input'

            # transfer shape/size info from from_var to to_var
            all_from_meta = self._var_allprocs_abs2meta[from_io][from_var]
            all_to_meta = self._var_allprocs_abs2meta[to_io][to_var]
            to_meta = self._var_abs2meta[to_io].get(to_var, {})

            nprocs = self.comm.size

            from_dist = nprocs > 1 and all_from_meta['distributed']
            from_size = all_from_meta['size']
            from_shape = all_from_meta['shape']

            to_dist = nprocs > 1 and all_to_meta['distributed']

            # known dist output to/from serial input.  We don't allow this case because serial
            # variables must have the same value on all procs and the only way this is possible is
            # if the src_indices on each proc are identical, but that's not possible if we assume
            # 'always local' transfer (see POEM 46).
            if from_dist and not to_dist:
                if from_io == 'output':
                    raise RuntimeError(f"{self.msginfo}: dynamic sizing of serial {to_io} "
                                       f"'{to_var}' from distributed {from_io} '{from_var}' is not "
                                       "supported.")
                else:  # serial_out <- dist_in
                    # all input rank sizes must be the same
                    if not np.all(distrib_sizes[from_var] == distrib_sizes[from_var][0]):
                        raise RuntimeError(f"{self.msginfo}: dynamic sizing of serial {to_io} "
                                           f"'{to_var}' from distributed {from_io} '{from_var}' is "
                                           f"not supported because not all {from_var} ranks are "
                                           f"the same size (sizes={distrib_sizes[from_var]}).")

            all_to_meta['shape'] = from_shape
            all_to_meta['size'] = from_size
            if to_meta:
                to_meta['shape'] = from_shape
                to_meta['size'] = from_size
                to_meta['val'] = np.full(from_shape, to_meta['val'])
            if from_var in distrib_sizes:
                distrib_sizes[to_var] = distrib_sizes[from_var]

        all_abs2prom_in = self._var_allprocs_abs2prom['input']
        all_abs2prom_out = self._var_allprocs_abs2prom['output']
        nprocs = self.comm.size
        conn = self._conn_global_abs_in2out
        rev_conn = None

        def get_rev_conn():
            # build reverse connection dict (src: tgts)
            rev = {}
            for tgt, src in conn.items():
                if src in rev:
                    rev[src].append(tgt)
                else:
                    rev[src] = [tgt]
            return rev

        self._shapes_graph = graph = nx.Graph()
        self._shape_knowns = knowns = set()
        dist_sz = {}  # local distrib sizes
        my_abs2meta_out = self._var_abs2meta['output']
        my_abs2meta_in = self._var_abs2meta['input']

        # find all variables that have an unknown shape (across all procs) and connect them
        # to other unknown and known shape variables to form an undirected graph.
        for io in ('input', 'output'):
            for name, meta in self._var_allprocs_abs2meta[io].items():
                if meta['shape_by_conn']:
                    if name in conn:  # it's a connected input
                        abs_from = conn[name]
                        graph.add_edge(name, abs_from)
                        if all_abs2meta_out[abs_from]['shape'] is not None:
                            knowns.add(abs_from)
                    else:
                        if rev_conn is None:
                            rev_conn = get_rev_conn()
                        if name in rev_conn:  # connected output
                            for inp in rev_conn[name]:
                                graph.add_edge(name, inp)
                                if all_abs2meta_in[inp]['shape'] is not None:
                                    knowns.add(inp)
                        elif not meta['copy_shape']:
                            raise RuntimeError(f"{self.msginfo}: 'shape_by_conn' was set for "
                                               f"unconnected variable '{name}'.")

                if meta['copy_shape']:
                    # variable whose shape is being copied must be on the same component, and
                    # name stored in 'copy_shape' entry must be the relative name.
                    abs_from = name.rsplit('.', 1)[0] + '.' + meta['copy_shape']
                    if abs_from in all_abs2prom_in or abs_from in all_abs2prom_out:
                        graph.add_edge(name, abs_from)
                        # this is unlikely, but a user *could* do it, so we'll check
                        a2m = all_abs2meta_in if abs_from in all_abs2meta_in else all_abs2meta_out
                        if a2m[abs_from]['shape'] is not None:
                            knowns.add(abs_from)
                    else:
                        raise RuntimeError(f"{self.msginfo}: Can't copy shape of variable "
                                           f"'{abs_from}'. Variable doesn't exist.")

                # store known distributed size info needed for computing shapes
                if nprocs > 1:
                    my_abs2meta = my_abs2meta_in if name in my_abs2meta_in else my_abs2meta_out
                    if name in my_abs2meta:
                        sz = my_abs2meta[name]['size']
                        if sz is not None:
                            dist_sz[name] = sz
                    else:
                        dist_sz[name] = 0

        if graph.order() == 0:
            # we don't have any shape_by_conn or copy_shape variables, so we're done
            return

        if nprocs > 1:
            distrib_sizes = defaultdict(lambda: np.zeros(nprocs, dtype=INT_DTYPE))
            for rank, dsz in enumerate(self.comm.allgather(dist_sz)):
                for n, sz in dsz.items():
                    distrib_sizes[n][rank] = sz
        else:
            distrib_sizes = {}

        unresolved = set()
        seen = knowns.copy()

        for comps in nx.connected_components(graph):
            comp_knowns = knowns.intersection(comps)
            if not comp_knowns:
                # we need at least 1 known node to resolve this component, so we fail.
                # store the list of unresolved nodes so we have the total list at the end.
                unresolved.update(comps)
                continue

            # because comps is a connected component, we only need 1 known node to resolve
            # the rest
            stack = [sorted(comp_knowns)[0]]  # sort to keep error messages consistent
            while stack:
                known = stack.pop()
                known_a2m = all_abs2meta_in if known in all_abs2meta_in else all_abs2meta_out
                known_shape = known_a2m[known]['shape']
                known_dist = known_a2m[known]['distributed']
                for node in graph.neighbors(known):
                    if node in seen:
                        a2m = all_abs2meta_in if node in all_abs2meta_in else all_abs2meta_out
                        # check to see if shapes agree
                        if a2m[node]['shape'] != known_shape:
                            dist = a2m[node]['distributed']
                            # can't compare shapes if one is dist and other is not. The mismatch
                            # will be caught later in setup_connections in that case.
                            if not (dist ^ known_dist):
                                conditional_error(f"{self.msginfo}: Shape mismatch,  "
                                                  f"{a2m[node]['shape']} vs. "
                                                  f"{known_shape} for variable '{node}' during "
                                                  "dynamic shape determination.")
                    else:
                        # transfer the known shape info to the unshaped variable
                        copy_var_meta(known, node, distrib_sizes)
                        seen.add(node)
                        stack.append(node)

        # save graph info for possible later plotting
        self._shapes_graph = graph
        self._shape_knowns = knowns

        if unresolved:
            unresolved = sorted(unresolved)
            conditional_error(f"{self.msginfo}: Failed to resolve shapes for {unresolved}. "
                              "To see the dynamic shape dependency graph, "
                              "do 'openmdao view_dyn_shapes <your_py_file>'.")

    @check_mpi_exceptions
    def _setup_connections(self):
        """
        Compute dict of all connections owned by this Group.

        Also, check shapes of connected variables.
        """
        # clean up promotion maps since we don't need them any more
        self._promotes_src_indices = None

        abs_in2out = self._conn_abs_in2out = {}
        global_abs_in2out = self._conn_global_abs_in2out
        pathname = self.pathname
        allprocs_discrete_in = self._var_allprocs_discrete['input']
        allprocs_discrete_out = self._var_allprocs_discrete['output']

        for subsys in self._subsystems_myproc:
            subsys._setup_connections()

        path_dot = pathname + '.' if pathname else ''
        path_len = len(path_dot)

        allprocs_abs2meta_in = self._var_allprocs_abs2meta['input']
        allprocs_abs2meta_out = self._var_allprocs_abs2meta['output']
        abs2meta_in = self._var_abs2meta['input']
        abs2meta_out = self._var_abs2meta['output']
        sizes_out = self._var_sizes['output']
        out_idxs = self._var_allprocs_abs2idx

        nproc = self.comm.size

        # Check input/output units here, and set _has_input_scaling
        # to True for this Group if units are defined and different, or if
        # ref or ref0 are defined for the output.
        for abs_in, abs_out in global_abs_in2out.items():
            if abs_in[:path_len] != path_dot or abs_out[:path_len] != path_dot:
                continue

            # Check that they are in different subsystems of this system.
            out_subsys = abs_out[path_len:].split('.', 1)[0]
            in_subsys = abs_in[path_len:].split('.', 1)[0]
            if out_subsys != in_subsys:
                if abs_in in allprocs_discrete_in:
                    self._conn_discrete_in2out[abs_in] = abs_out
                elif abs_out in allprocs_discrete_out:
                    msg = f"{self.msginfo}: Can't connect discrete output '{abs_out}' " + \
                          f"to continuous input '{abs_in}'."
                    conditional_error(msg, exc=RuntimeError, category=SetupWarning,
                                      err=self._raise_connection_errors)
                else:
                    abs_in2out[abs_in] = abs_out

                if nproc > 1 and self._vector_class is None:
                    # check for any cross-process data transfer.  If found, use
                    # self._problem_meta['distributed_vector_class'] as our vector class.
                    if (abs_in not in abs2meta_in or abs_out not in abs2meta_out or
                            abs2meta_in[abs_in]['distributed'] or
                            abs2meta_out[abs_out]['distributed']):
                        self._vector_class = self._distributed_vector_class

            # if connected output has scaling then we need input scaling
            if not self._has_input_scaling and not (abs_in in allprocs_discrete_in or
                                                    abs_out in allprocs_discrete_out):
                out_units = allprocs_abs2meta_out[abs_out]['units']
                in_units = allprocs_abs2meta_in[abs_in]['units']

                # if units are defined and different, we need input scaling.
                needs_input_scaling = (in_units and out_units and in_units != out_units)

                # we also need it if a connected output has any scaling.
                if not needs_input_scaling:
                    out_meta = allprocs_abs2meta_out[abs_out]

                    ref = out_meta['ref']
                    if np.isscalar(ref):
                        needs_input_scaling = ref != 1.0
                    else:
                        needs_input_scaling = np.any(ref != 1.0)

                    if not needs_input_scaling:
                        ref0 = out_meta['ref0']
                        if np.isscalar(ref0):
                            needs_input_scaling = ref0 != 0.0
                        else:
                            needs_input_scaling = np.any(ref0)

                        if not needs_input_scaling:
                            res_ref = out_meta['res_ref']
                            if np.isscalar(res_ref):
                                needs_input_scaling = res_ref != 1.0
                            else:
                                needs_input_scaling = np.any(res_ref != 1.0)

                self._has_input_scaling = needs_input_scaling

        # check compatability for any discrete connections
        for abs_in, abs_out in self._conn_discrete_in2out.items():
            in_type = self._var_allprocs_discrete['input'][abs_in]['type']
            try:
                out_type = self._var_allprocs_discrete['output'][abs_out]['type']
            except KeyError:
                msg = f"{self.msginfo}: Can't connect continuous output '{abs_out}' " + \
                      f"to discrete input '{abs_in}'."
                conditional_error(msg, exc=RuntimeError, category=SetupWarning,
                                  err=self._raise_connection_errors)
            if not issubclass(in_type, out_type):
                msg = f"{self.msginfo}: Type '{out_type.__name__}' of output '{abs_out}' is " + \
                      f"incompatible with type '{in_type.__name__}' of input '{abs_in}'."
                conditional_error(msg, exc=RuntimeError, category=SetupWarning,
                                  err=self._raise_connection_errors)

        # check unit/shape compatibility, but only for connections that are
        # either owned by (implicit) or declared by (explicit) this Group.
        # This way, we don't repeat the error checking in multiple groups.

        for abs_in, abs_out in abs_in2out.items():
            all_meta_out = allprocs_abs2meta_out[abs_out]
            all_meta_in = allprocs_abs2meta_in[abs_in]

            # check unit compatibility
            out_units = all_meta_out['units']
            in_units = all_meta_in['units']

            if out_units:
                if not in_units:
                    if not _is_unitless(out_units):
                        msg = f"Output '{abs_out}' with units of '{out_units}' " + \
                            f"is connected to input '{abs_in}' which has no units."
                        issue_warning(msg, prefix=self.msginfo, category=UnitsWarning)
                elif not is_compatible(in_units, out_units):
                    msg = f"{self.msginfo}: Output units of '{out_units}' for '{abs_out}' " + \
                          f"are incompatible with input units of '{in_units}' for '{abs_in}'."
                    conditional_error(msg, exc=RuntimeError, category=SetupWarning,
                                      err=self._raise_connection_errors)
            elif in_units is not None:
                if not _is_unitless(in_units):
                    msg = f"Input '{abs_in}' with units of '{in_units}' is " + \
                        f"connected to output '{abs_out}' which has no units."
                    issue_warning(msg, prefix=self.msginfo, category=UnitsWarning)

            # check shape compatibility
            if abs_in in abs2meta_in:
                meta_in = abs2meta_in[abs_in]

                # get output shape from allprocs meta dict, since it may
                # be distributed (we want global shape)
                out_shape = all_meta_out['global_shape']

                # get input shape and src_indices from the local meta dict
                # (input is always local)
                if meta_in['distributed']:
                    # if output is non-distributed and input is distributed, make output shape the
                    # full distributed shape, i.e., treat it in this regard as a distributed output
                    out_shape = self._get_full_dist_shape(abs_out, all_meta_out['shape'])

                in_shape = meta_in['shape']
                src_indices = meta_in['src_indices']

                if src_indices is None and out_shape != in_shape:
                    # out_shape != in_shape is allowed if there's no ambiguity in storage order
                    if not array_connection_compatible(in_shape, out_shape):
                        msg = f"{self.msginfo}: The source and target shapes do not match or " + \
                              f"are ambiguous for the connection '{abs_out}' to '{abs_in}'. " + \
                              f"The source shape is {tuple([int(s) for s in out_shape])} " + \
                              f"but the target shape is {tuple([int(s) for s in in_shape])}."
                        conditional_error(msg, exc=ValueError, category=SetupWarning,
                                          err=self._raise_connection_errors)

                elif src_indices is not None:

                    try:
                        shp = (out_shape if all_meta_out['distributed'] else
                               all_meta_out['global_shape'])
                        src_indices.set_src_shape(shp, dist_shape=out_shape)
                        src_indices._check_flat_src_indices_warning(flat, shp, abs_in,
                                                                    prefix=self.msginfo)
                        src_indices = src_indices.shaped_instance()
                    except Exception as err:
                        s, sprom, tprom = get_connection_owner(self, abs_in)
                        if sprom is None:
                            src = abs_out
                            tgt = abs_in
                        else:
                            src = sprom
                            tgt = tprom
                        if s is not None and s != self.pathname:
                            s = self._get_subsystem(s)
                        else:
                            s = self

                        conditional_error(f"{s.msginfo}: When connecting '{src}' to '{tgt}': "
                                          f"{str(err)}", exc=err.__class__, category=SetupWarning,
                                          err=s._raise_connection_errors)

                    if src_indices.indexed_src_size == 0:
                        continue

                    if src_indices.indexed_src_size != shape_to_len(in_shape):
                        # initial dimensions of indices shape must be same shape as target
                        for idx_d, inp_d in zip(src_indices.indexed_src_shape, in_shape):
                            if idx_d != inp_d:
                                msg = f"{self.msginfo}: The source indices " + \
                                      f"{meta_in['src_indices']} do not specify a " + \
                                      f"valid shape for the connection '{abs_out}' to " + \
                                      f"'{abs_in}'. The target shape is " + \
                                      f"{in_shape} but indices are shape " + \
                                      f"{src_indices.indexed_src_shape}."
                                if self._raise_connection_errors:
                                    raise ValueError(msg)
                                else:
                                    issue_warning(msg, category=SetupWarning)
                                    continue

                    # any remaining dimension of indices must match shape of source
                    if not src_indices._flat_src and (len(src_indices.indexed_src_shape) >
                                                      len(out_shape)):
                        msg = f"{self.msginfo}: The source indices " + \
                              f"{meta_in['src_indices']} do not specify a " + \
                              f"valid shape for the connection '{abs_out}' to '{abs_in}'. " + \
                              f"The source has {len(out_shape)} dimensions but the " + \
                              f"indices expect at least {len(src_indices.indexed_src_shape)}."
                        if self._raise_connection_errors:
                            raise ValueError(msg)
                        else:
                            issue_warning(msg, category=SetupWarning)
                            continue

                    if src_indices.indexed_src_size != shape_to_len(in_shape):
                        msg = f"{self.msginfo}: src_indices shape " + \
                              f"{src_indices.indexed_src_shape} does not match {abs_in} shape " + \
                              f"{in_shape}."
                        if self._raise_connection_errors:
                            raise ValueError(msg)
                        else:
                            issue_warning(msg, category=SetupWarning)

    def _set_subsys_connection_errors(self, val=True):
        """
        Set flag in all subgroups indicating whether connection errors just issue a Warning.

        Parameters
        ----------
        val : bool
            If True, connection errors will raise an Exception. If False, connection errors
            will issue a warning and the offending connection will be ignored.
        """
        for sub, _ in self._subsystems_allprocs.values():
            if isinstance(sub, Group):
                sub._raise_connection_errors = val
                sub._set_subsys_connection_errors(val)

    def _transfer(self, vec_name, mode, sub=None):
        """
        Perform a vector transfer.

        Parameters
        ----------
        vec_name : str
            Name of the vector RHS on which to perform a transfer.
        mode : str
            Either 'fwd' or 'rev'
        sub : None or str
            If None, perform a full transfer.
            If str, perform a partial transfer to named subsystem for linear Gauss--Seidel.
        """
        xfer = self._transfers[mode]
        if sub in xfer:
            xfer = xfer[sub]
        else:
            if mode == 'fwd' and self._conn_discrete_in2out and vec_name == 'nonlinear':
                self._discrete_transfer(sub)
            return

        vec_inputs = self._vectors['input'][vec_name]

        if mode == 'fwd':
            if xfer is not None:
                if self._has_input_scaling:
                    vec_inputs.scale_to_norm()
                    xfer._transfer(vec_inputs, self._vectors['output'][vec_name], mode)
                    vec_inputs.scale_to_phys()
                else:
                    xfer._transfer(vec_inputs, self._vectors['output'][vec_name], mode)
            if self._conn_discrete_in2out and vec_name == 'nonlinear':
                self._discrete_transfer(sub)

        else:  # rev
            if xfer is not None:
                if self._has_input_scaling:
                    vec_inputs.scale_to_norm(mode='rev')
                    xfer._transfer(vec_inputs, self._vectors['output'][vec_name], mode)
                    vec_inputs.scale_to_phys(mode='rev')
                else:
                    xfer._transfer(vec_inputs, self._vectors['output'][vec_name], mode)

    def _discrete_transfer(self, sub):
        """
        Transfer discrete variables between components.  This only occurs in fwd mode.

        Parameters
        ----------
        sub : None or str
            If None, perform a full transfer.
            If not, perform a partial transfer for linear Gauss--Seidel.
        """
        comm = self.comm
        key = None if sub is None else self._subsystems_allprocs[sub].system.name

        if comm.size == 1:
            for src_sys_name, src, tgt_sys_name, tgt in self._discrete_transfers[key]:
                tgt_sys = self._subsystems_allprocs[tgt_sys_name].system
                src_sys = self._subsystems_allprocs[src_sys_name].system
                # note that we are not copying the discrete value here, so if the
                # discrete value is some mutable object, for example not an int or str,
                # the downstream system will have a reference to the same object
                # as the source, allowing the downstream system to modify the value as
                # seen by the source system.
                tgt_sys._discrete_inputs[tgt] = src_sys._discrete_outputs[src]

        else:  # MPI
            allprocs_recv = self._allprocs_discrete_recv[key]
            discrete_out = self._var_discrete['output']
            if key in self._discrete_transfers:
                xfers, remote_send = self._discrete_transfers[key]
                if allprocs_recv:
                    sendvars = [(n, discrete_out[n]['val']) for n in remote_send]
                    allprocs_send = comm.gather(sendvars, root=0)
                    if comm.rank == 0:
                        allprocs_dict = {}
                        for i in range(comm.size):
                            allprocs_dict.update(allprocs_send[i])
                        recvs = [{} for i in range(comm.size)]
                        for rname, ranks in allprocs_recv.items():
                            val = allprocs_dict[rname]
                            for i in ranks:
                                recvs[i][rname] = val
                        data = comm.scatter(recvs, root=0)
                    else:
                        data = comm.scatter(None, root=0)
                else:
                    data = None

                for src_sys_name, src, tgt_sys_name, tgt in xfers:
                    tgt_sys, _ = self._subsystems_allprocs[tgt_sys_name]
                    if tgt_sys._is_local:
                        if tgt in tgt_sys._discrete_inputs:
                            abs_src = '.'.join((src_sys_name, src))
                            if data is not None and abs_src in data:
                                src_val = data[abs_src]
                            else:
                                src_sys, _ = self._subsystems_allprocs[src_sys_name]
                                src_val = src_sys._discrete_outputs[src]
                            tgt_sys._discrete_inputs[tgt] = src_val

    def _setup_transfers(self):
        """
        Compute all transfers that are owned by this system.
        """
        self._vector_class.TRANSFER._setup_transfers(self)
        if self._conn_discrete_in2out:
            self._vector_class.TRANSFER._setup_discrete_transfers(self)

    def promotes(self, subsys_name, any=None, inputs=None, outputs=None,
                 src_indices=None, flat_src_indices=None, src_shape=None, new_style_idx=False):
        """
        Promote a variable in the model tree.

        Parameters
        ----------
        subsys_name : str
            The name of the child subsystem whose inputs/outputs are being promoted.
        any : Sequence of str or tuple
            A Sequence of variable names (or tuples) to be promoted, regardless
            of if they are inputs or outputs. This is equivalent to the items
            passed via the `promotes=` argument to add_subsystem.  If given as a
            tuple, we use the "promote as" standard of "('real name', 'promoted name')*[]:".
        inputs : Sequence of str or tuple
            A Sequence of input names (or tuples) to be promoted. Tuples are
            used for the "promote as" capability.
        outputs : Sequence of str or tuple
            A Sequence of output names (or tuples) to be promoted. Tuples are
            used for the "promote as" capability.
        src_indices : int or list of ints or tuple of ints or int ndarray or Iterable or None
            This argument applies only to promoted inputs.
            The global indices of the source variable to transfer data from.
            A value of None implies this input depends on all entries of source.
            Default is None. The shapes of the target and src_indices must match,
            and form of the entries within is determined by the value of 'flat_src_indices'.
        flat_src_indices : bool
            This argument applies only to promoted inputs.
            If True, each entry of src_indices is assumed to be an index into the
            flattened source.  Otherwise each entry must be a tuple or list of size equal
            to the number of dimensions of the source.
        src_shape : int or tuple
            Assumed shape of any connected source or higher level promoted input.
        new_style_idx : bool
            If True, assume numpy compatible indexing.  Not setting this to True will result in a
            deprecation warning for src_indices arrays with ndim > 1.
        """
        if isinstance(any, str):
            raise RuntimeError(f"{self.msginfo}: Trying to promote any='{any}', "
                               "but an iterator of strings and/or tuples is required.")
        if isinstance(inputs, str):
            raise RuntimeError(f"{self.msginfo}: Trying to promote inputs='{inputs}', "
                               "but an iterator of strings and/or tuples is required.")
        if isinstance(outputs, str):
            raise RuntimeError(f"{self.msginfo}: Trying to promote outputs='{outputs}', "
                               "but an iterator of strings and/or tuples is required.")

        src_shape = shape2tuple(src_shape)

        if src_indices is None:
            prominfo = None
            if flat_src_indices is not None or src_shape is not None:
                issue_warning(f"ignored flat_src_indices and/or src_shape because"
                              " src_indices was not specified.", prefix=self.msginfo,
                              category=UnusedOptionWarning)

        else:
            if src_indices is not None:
                promoted = inputs if inputs else any
                err_prefix = f"{self.msginfo}: When promoting {promoted} from '{subsys_name}'"
                new_style_idx = _update_new_style(src_indices, new_style_idx, err_prefix)
                try:
                    src_indices = indexer(src_indices, flat_src=flat_src_indices,
                                          new_style=new_style_idx)
                except Exception as err:
                    raise err.__class__(f"{err_prefix}: {err}")

            if outputs:
                raise RuntimeError(f"{self.msginfo}: Trying to promote outputs {outputs} while "
                                   f"specifying src_indices {src_indices} is not meaningful.")

            try:
                prominfo = _PromotesInfo(src_indices, flat_src_indices, src_shape)
            except Exception as err:
                lst = []
                if any is not None:
                    lst.extend(any)
                if inputs is not None:
                    lst.extend(inputs)
                raise err.__class__(f"{self.msginfo}: When promoting {sorted(lst)}: {err}")

            if flat_src_indices and _is_slicer_op(src_indices):
                promoted = inputs if inputs else any
                issue_warning(f"When promoting {promoted}, slice src_indices were "
                              "specified, so flat_src_indices is ignored.", prefix=self.msginfo,
                              category=UnusedOptionWarning)

        subsys = getattr(self, subsys_name)
        if any:
            subsys._var_promotes['any'].extend((a, prominfo) for a in any)
        if inputs:
            subsys._var_promotes['input'].extend((i, prominfo) for i in inputs)
        if outputs:
            subsys._var_promotes['output'].extend((o, None) for o in outputs)

        # check for attempt to promote with different alias
        list_comp = [i if isinstance(i, tuple) else (i, i)
                     for i, _ in subsys._var_promotes['input']]

        for original, new in list_comp:
            for original_inside, new_inside in list_comp:
                if original == original_inside and new != new_inside:
                    raise RuntimeError("%s: Trying to promote '%s' when it has been aliased to "
                                       "'%s'." % (self.msginfo, original_inside, new))

        # if this was called during configure(), mark this group as modified
        if self._problem_meta is not None:
            if self._problem_meta['config_info'] is not None:
                self._problem_meta['config_info']._prom_added(self.pathname, any=any,
                                                              inputs=inputs, outputs=outputs)

    def add_subsystem(self, name, subsys, promotes=None,
                      promotes_inputs=None, promotes_outputs=None,
                      min_procs=1, max_procs=None, proc_weight=1.0):
        """
        Add a subsystem.

        Parameters
        ----------
        name : str
            Name of the subsystem being added.
        subsys : <System>
            An instantiated, but not-yet-set up system object.
        promotes : iter of (str or tuple), optional
            A list of variable names specifying which subsystem variables
            to 'promote' up to this group. If an entry is a tuple of the
            form (old_name, new_name), this will rename the variable in
            the parent group.
        promotes_inputs : iter of (str or tuple), optional
            A list of input variable names specifying which subsystem input
            variables to 'promote' up to this group. If an entry is a tuple of
            the form (old_name, new_name), this will rename the variable in
            the parent group.
        promotes_outputs : iter of (str or tuple), optional
            A list of output variable names specifying which subsystem output
            variables to 'promote' up to this group. If an entry is a tuple of
            the form (old_name, new_name), this will rename the variable in
            the parent group.
        min_procs : int
            Minimum number of MPI processes usable by the subsystem. Defaults to 1.
        max_procs : int or None
            Maximum number of MPI processes usable by the subsystem.  A value
            of None (the default) indicates there is no maximum limit.
        proc_weight : float
            Weight given to the subsystem when allocating available MPI processes
            to all subsystems.  Default is 1.0.

        Returns
        -------
        <System>
            The subsystem that was passed in. This is returned to
            enable users to instantiate and add a subsystem at the
            same time, and get the reference back.
        """
        if self._setup_procs_finished:
            raise RuntimeError("%s: Cannot call add_subsystem in "
                               "the configure method" % (self.msginfo))

        if inspect.isclass(subsys):
            raise TypeError("%s: Subsystem '%s' should be an instance, but a %s class object was "
                            "found." % (self.msginfo, name, subsys.__name__))

        if name in self._subsystems_allprocs or name in self._static_subsystems_allprocs:
            raise RuntimeError("%s: Subsystem name '%s' is already used." % (self.msginfo, name))

        if hasattr(self, name) and not isinstance(getattr(self, name), System):
            # replacing a subsystem is ok (e.g. resetup) but no other attribute
            raise RuntimeError("%s: Can't add subsystem '%s' because an attribute with that name "
                               "already exits." % (self.msginfo, name))

        match = namecheck_rgx.match(name)
        if match is None or match.group() != name:
            raise NameError("%s: '%s' is not a valid sub-system name." % (self.msginfo, name))

        subsys.name = subsys.pathname = name

        if isinstance(promotes, str) or \
           isinstance(promotes_inputs, str) or \
           isinstance(promotes_outputs, str):
            raise RuntimeError("%s: promotes must be an iterator of strings and/or tuples."
                               % self.msginfo)

        prominfo = None

        # Note, the declared order in any of these promotes arguments shouldn't matter. However,
        # the order does matter when using system.promotes during configure. There, you are
        # permitted to promote '*' then promote_to an alias afterwards, but not in the reverse.
        # To make this work, we sort the promotes lists for this subsystem to put the wild card
        # entries at the beginning.
        if promotes:
            subsys._var_promotes['any'] = [(p, prominfo) for p in
                                           sorted(promotes, key=lambda x: '*' not in x)]
        if promotes_inputs:
            subsys._var_promotes['input'] = [(p, prominfo) for p in
                                             sorted(promotes_inputs, key=lambda x: '*' not in x)]
        if promotes_outputs:
            subsys._var_promotes['output'] = [(p, prominfo) for p in
                                              sorted(promotes_outputs, key=lambda x: '*' not in x)]

        if self._static_mode:
            subsystems_allprocs = self._static_subsystems_allprocs
        else:
            subsystems_allprocs = self._subsystems_allprocs

        subsystems_allprocs[subsys.name] = _SysInfo(subsys, len(subsystems_allprocs))

        if not isinstance(min_procs, int) or min_procs < 1:
            raise TypeError("%s: min_procs must be an int > 0 but (%s) was given." %
                            (self.msginfo, min_procs))
        if max_procs is not None and (not isinstance(max_procs, int) or max_procs < min_procs):
            raise TypeError("%s: max_procs must be None or an int >= min_procs but (%s) was given."
                            % (self.msginfo, max_procs))
        if isinstance(proc_weight, Number) and proc_weight < 0:
            raise TypeError("%s: proc_weight must be a float > 0. but (%s) was given." %
                            (self.msginfo, proc_weight))

        self._proc_info[name] = (min_procs, max_procs, proc_weight)

        setattr(self, name, subsys)

        return subsys

    def connect(self, src_name, tgt_name, src_indices=None, flat_src_indices=None,
                new_style_idx=False):
        """
        Connect source src_name to target tgt_name in this namespace.

        Parameters
        ----------
        src_name : str
            Name of the source variable to connect.
        tgt_name : str or [str, ... ] or (str, ...)
            Name of the target variable(s) to connect.
        src_indices : int or list of ints or tuple of ints or int ndarray or Iterable or None
            The global indices of the source variable to transfer data from.
            The shapes of the target and src_indices must match, and form of the
            entries within is determined by the value of 'flat_src_indices'.
        flat_src_indices : bool
            If True, each entry of src_indices is assumed to be an index into the
            flattened source.  Otherwise it must be a tuple or list of size equal
            to the number of dimensions of the source.
        new_style_idx : bool
            If True, assume numpy compatible indexing.  Not setting this to True will result in a
            deprecation warning for src_indices arrays with ndim > 1.
        """
        # if src_indices argument is given, it should be valid
        if isinstance(src_indices, str):
            if isinstance(tgt_name, str):
                tgt_name = [tgt_name]
            tgt_name.append(src_indices)
            raise TypeError("%s: src_indices must be an index array, did you mean"
                            " connect('%s', %s)?" % (self.msginfo, src_name, tgt_name))

        # if multiple targets are given, recursively connect to each
        if not isinstance(tgt_name, str) and isinstance(tgt_name, Iterable):
            for name in tgt_name:
                self.connect(src_name, name, src_indices, flat_src_indices=flat_src_indices)
            return

        if src_indices is not None:
            err_prefix = f"{self.msginfo}: When connecting from '{src_name}' to '{tgt_name}'"
            new_style_idx = _update_new_style(src_indices, new_style_idx, err_prefix)
            try:
                src_indices = indexer(src_indices, flat_src=flat_src_indices,
                                      new_style=new_style_idx)
            except Exception as err:
                raise err.__class__(f"{err_prefix}: {err}")

        # target should not already be connected
        for manual_connections in [self._manual_connections, self._static_manual_connections]:
            if tgt_name in manual_connections:
                srcname = manual_connections[tgt_name][0]
                raise RuntimeError("%s: Input '%s' is already connected to '%s'." %
                                   (self.msginfo, tgt_name, srcname))

        # source and target should not be in the same system
        if src_name.rsplit('.', 1)[0] == tgt_name.rsplit('.', 1)[0]:
            raise RuntimeError("{}: Output and input are in the same System for "
                               "connection from '{}' to '{}'.".format(self.msginfo,
                                                                      src_name, tgt_name))

        if self._static_mode:
            manual_connections = self._static_manual_connections
        else:
            manual_connections = self._manual_connections

        manual_connections[tgt_name] = (src_name, src_indices, flat_src_indices)

    def set_order(self, new_order):
        """
        Specify a new execution order for this system.

        Parameters
        ----------
        new_order : list of str
            List of system names in desired new execution order.
        """
        if self._problem_meta is not None and \
                self._problem_meta['setup_status'] == _SetupStatus.POST_CONFIGURE:
            raise RuntimeError("%s: Cannot call set_order in the configure method" % (self.msginfo))

        # Make sure the new_order is valid. It must contain all subsystems
        # in this model.
        newset = set(new_order)
        if self._static_mode:
            olddict = self._static_subsystems_allprocs
        else:
            olddict = self._subsystems_allprocs
        oldset = set(olddict)

        if oldset != newset:
            msg = []

            missing = oldset - newset
            if missing:
                msg.append("%s: %s expected in subsystem order and not found." %
                           (self.msginfo, sorted(missing)))

            extra = newset - oldset
            if extra:
                msg.append("%s: subsystem(s) %s found in subsystem order but don't exist." %
                           (self.msginfo, sorted(extra)))

            raise ValueError('\n'.join(msg))

        # Don't allow duplicates either.
        if len(newset) < len(new_order):
            dupes = [key for key, val in Counter(new_order).items() if val > 1]
            raise ValueError("%s: Duplicate name(s) found in subsystem order list: %s" %
                             (self.msginfo, sorted(dupes)))

        subsystems = {}  # need a fresh one to keep the right order
        if self._static_mode:
            self._static_subsystems_allprocs = subsystems
        else:
            self._subsystems_allprocs = subsystems

        for i, name in enumerate(new_order):
            sinfo = olddict[name]
            subsystems[name] = sinfo
            sinfo.index = i

        self._order_set = True
        if self._problem_meta is not None:
            # order has been changed so we need a new full setup
            self._problem_meta['setup_status'] = _SetupStatus.PRE_SETUP

    def _get_subsystem(self, name):
        """
        Return the system called 'name' in the current namespace.

        Parameters
        ----------
        name : str
            name of the desired system in the current namespace.

        Returns
        -------
        System or None
            System if found else None.
        """
        if name == '':
            return self

        system = self
        for subname in name.split('.'):
            if subname in system._subsystems_allprocs:
                system = system._subsystems_allprocs[subname].system
            elif subname in system._static_subsystems_allprocs:
                system = system._static_subsystems_allprocs[subname].system
            else:
                return None
        return system

    def _apply_nonlinear(self):
        """
        Compute residuals. The model is assumed to be in a scaled state.
        """
        self._transfer('nonlinear', 'fwd')
        # Apply recursion
        for subsys in self._subsystems_myproc:
            subsys._apply_nonlinear()

        self.iter_count_apply += 1

    def _solve_nonlinear(self):
        """
        Compute outputs. The model is assumed to be in a scaled state.
        """
        name = self.pathname if self.pathname else 'root'

        with Recording(name + '._solve_nonlinear', self.iter_count, self):
            self._nonlinear_solver.solve()

        # Iteration counter is incremented in the Recording context manager at exit.

    def _guess_nonlinear(self):
        """
        Provide initial guess for states.
        """
        # let any lower level systems do their guessing first
        if self._has_guess:
            for sname, sinfo in self._subsystems_allprocs.items():
                sub = sinfo.system
                # TODO: could gather 'has_guess' information during setup and be able to
                # skip transfer for subs that don't have guesses...
                self._transfer('nonlinear', 'fwd', sname)
                if sub._is_local and sub._has_guess:
                    sub._guess_nonlinear()

        # call our own guess_nonlinear method, after the recursion is done to
        # all the lower level systems and the data transfers have happened
        complex_step = self._inputs._under_complex_step

        if complex_step:
            self._inputs.set_complex_step_mode(False)
            self._residuals.set_complex_step_mode(False)
            self._outputs.set_complex_step_mode(False)

        if self._discrete_inputs or self._discrete_outputs:
            self.guess_nonlinear(self._inputs, self._outputs, self._residuals,
                                 self._discrete_inputs, self._discrete_outputs)
        else:
            self.guess_nonlinear(self._inputs, self._outputs, self._residuals)

        if complex_step:
            self._inputs.set_complex_step_mode(True)
            self._residuals.set_complex_step_mode(True)
            self._outputs.set_complex_step_mode(True)

    def guess_nonlinear(self, inputs, outputs, residuals,
                        discrete_inputs=None, discrete_outputs=None):
        """
        Provide initial guess for states.

        Override this method to set the initial guess for states.

        Parameters
        ----------
        inputs : Vector
            Unscaled, dimensional input variables read via inputs[key].
        outputs : Vector
            Unscaled, dimensional output variables read via outputs[key].
        residuals : Vector
            Unscaled, dimensional residuals written to via residuals[key].
        discrete_inputs : dict or None
            If not None, dict containing discrete input values.
        discrete_outputs : dict or None
            If not None, dict containing discrete output values.
        """
        pass

    def _apply_linear(self, jac, rel_systems, mode, scope_out=None, scope_in=None):
        """
        Compute jac-vec product. The model is assumed to be in a scaled state.

        Parameters
        ----------
        jac : Jacobian or None
            If None, use local jacobian, else use assembled jacobian jac.
        rel_systems : set of str
            Set of names of relevant systems based on the current linear solve.
        mode : str
            'fwd' or 'rev'.
        scope_out : set or None
            Set of absolute output names in the scope of this mat-vec product.
            If None, all are in the scope.
        scope_in : set or None
            Set of absolute input names in the scope of this mat-vec product.
            If None, all are in the scope.
        """
        if self._owns_approx_jac:
            jac = self._jacobian
        elif jac is None and self._assembled_jac is not None:
            jac = self._assembled_jac

        if jac is not None:
            with self._matvec_context(scope_out, scope_in, mode) as vecs:
                d_inputs, d_outputs, d_residuals = vecs
                jac._apply(self, d_inputs, d_outputs, d_residuals, mode)
        # Apply recursion
        else:
            if rel_systems is not None:
                irrelevant_subs = [s for s in self._subsystems_myproc
                                   if s.pathname not in rel_systems]
            if mode == 'fwd':
                self._transfer('linear', mode)
                if rel_systems is not None:
                    for s in irrelevant_subs:
                        # zero out dvecs of irrelevant subsystems
                        s._vectors['residual']['linear'].set_val(0.0)

            for subsys in self._subsystems_myproc:
                if rel_systems is None or subsys.pathname in rel_systems:
                    subsys._apply_linear(jac, rel_systems, mode, scope_out, scope_in)

            if mode == 'rev':
                self._transfer('linear', mode)
                if rel_systems is not None:
                    for s in irrelevant_subs:
                        # zero out dvecs of irrelevant subsystems
                        s._vectors['output']['linear'].set_val(0.0)

    def _solve_linear(self, mode, rel_systems):
        """
        Apply inverse jac product. The model is assumed to be in a scaled state.

        Parameters
        ----------
        mode : str
            'fwd' or 'rev'.
        rel_systems : set of str
            Set of names of relevant systems based on the current linear solve.
        """
        if self._owns_approx_jac:
            # No subsolves if we are approximating our jacobian. Instead, we behave like an
            # ExplicitComponent and pass on the values in the derivatives vectors.
            d_outputs = self._vectors['output']['linear']
            d_residuals = self._vectors['residual']['linear']

            if mode == 'fwd':
                if self._has_resid_scaling:
                    with self._unscaled_context(outputs=[d_outputs], residuals=[d_residuals]):
                        d_outputs.set_vec(d_residuals)
                else:
                    d_outputs.set_vec(d_residuals)

                # ExplicitComponent jacobian defined with -1 on diagonal.
                d_outputs *= -1.0

            else:  # rev
                if self._has_resid_scaling:
                    with self._unscaled_context(outputs=[d_outputs], residuals=[d_residuals]):
                        d_residuals.set_vec(d_outputs)
                else:
                    d_residuals.set_vec(d_outputs)

                # ExplicitComponent jacobian defined with -1 on diagonal.
                d_residuals *= -1.0

        else:
            self._linear_solver.solve(mode, rel_systems)

    def _linearize(self, jac, sub_do_ln=True):
        """
        Compute jacobian / factorization. The model is assumed to be in a scaled state.

        Parameters
        ----------
        jac : Jacobian or None
            If None, use local jacobian, else use assembled jacobian jac.
        sub_do_ln : bool
            Flag indicating if the children should call linearize on their linear solvers.
        """
        if self._jacobian is None:
            self._jacobian = DictionaryJacobian(self)

        self._check_first_linearize()

        # Group finite difference
        if self._owns_approx_jac:

            jac = self._jacobian
            if self.pathname == "":
                for approximation in self._approx_schemes.values():
                    approximation.compute_approximations(self, jac=jac)
            else:
                # When an approximation exists in a submodel (instead of in root), the model is
                # in a scaled state.
                with self._unscaled_context(outputs=[self._outputs]):
                    for approximation in self._approx_schemes.values():
                        approximation.compute_approximations(self, jac=jac)

        else:
            if self._assembled_jac is not None:
                jac = self._assembled_jac

            # Only linearize subsystems if we aren't approximating the derivs at this level.
            for subsys in self._subsystems_myproc:
                do_ln = sub_do_ln and (subsys._linear_solver is not None and
                                       subsys._linear_solver._linearize_children())
                subsys._linearize(jac, sub_do_ln=do_ln)

            # Update jacobian
            if self._assembled_jac is not None:
                self._assembled_jac._update(self)

            if sub_do_ln:
                for subsys in self._subsystems_myproc:
                    if subsys._linear_solver is not None:
                        subsys._linear_solver._linearize()

    def _check_first_linearize(self):
        if self._first_call_to_linearize:
            self._first_call_to_linearize = False  # only do this once
            coloring = self._get_coloring() if coloring_mod._use_partial_sparsity else None

            if coloring is not None:
                if not self._coloring_info['dynamic']:
                    coloring._check_config_partial(self)
                self._setup_approx_coloring()
            # TODO: for top level FD, call below is unnecessary, but we need this
            # for some tests that just call run_linearize directly without calling
            # compute_totals.
            elif self._approx_schemes:
                self._setup_approx_partials()

    def approx_totals(self, method='fd', step=None, form=None, step_calc=None):
        """
        Approximate derivatives for a Group using the specified approximation method.

        Parameters
        ----------
        method : str
            The type of approximation that should be used. Valid options include:
            'fd': Finite Difference, 'cs': Complex Step.
        step : float
            Step size for approximation. Defaults to None, in which case, the approximation
            method provides its default value.
        form : str
            Form for finite difference, can be 'forward', 'backward', or 'central'. Defaults to
            None, in which case, the approximation method provides its default value.
        step_calc : str
            Step type for computing the size of the finite difference step. It can be 'abs' for
            absolute, 'rel_avg' for a size relative to the absolute value of the vector input, or
            'rel_element' for a size relative to each value in the vector input. In addition, it
            can be 'rel_legacy' for a size relative to the norm of the vector.  For backwards
            compatibilty, it can be 'rel', which currently defaults to 'rel_legacy', but in the
            future will default to 'rel_avg'. Defaults to None, in which case the approximation
            method provides its default value.
        """
        self._has_approx = True
        self._approx_schemes = OrderedDict()
        approx_scheme = self._get_approx_scheme(method)

        default_opts = approx_scheme.DEFAULT_OPTIONS

        kwargs = {}
        for name, attr in (('step', step), ('form', form), ('step_calc', step_calc)):
            if attr is not None:
                if name in default_opts:
                    kwargs[name] = attr
                else:
                    raise RuntimeError("%s: '%s' is not a valid option for '%s'" % (self.msginfo,
                                                                                    name, method))

        self._owns_approx_jac = True
        self._owns_approx_jac_meta = kwargs

    def _setup_partials(self):
        """
        Call setup_partials in components.
        """
        self._subjacs_info = info = {}

        for subsys in self._subsystems_myproc:
            subsys._setup_partials()
            info.update(subsys._subjacs_info)

        if self._has_distrib_vars and self._owns_approx_jac:
            # We currently cannot approximate across a group with a distributed component if the
            # inputs are distributed via src_indices.
            for iname, meta in self._var_allprocs_abs2meta['input'].items():
                if meta['has_src_indices'] and \
                   meta['distributed'] and \
                   iname not in self._conn_abs_in2out:
                    msg = "{}: Approx_totals is not supported on a group with a distributed "
                    msg += "component whose input '{}' is distributed using src_indices. "
                    raise RuntimeError(msg.format(self.msginfo, iname))

    def _approx_subjac_keys_iter(self):
        pro2abs = self._var_allprocs_prom2abs_list

        if self._owns_approx_wrt and not self.pathname:
            candidate_wrt = self._owns_approx_wrt
        else:
            candidate_wrt = list(var[0] for var in pro2abs['input'].values())

        from openmdao.core.indepvarcomp import IndepVarComp
        wrt = set()
        ivc = set()
        if self.pathname:  # get rid of any old stuff in here
            self._owns_approx_of = self._owns_approx_wrt = None

        for var in candidate_wrt:

            # Weed out inputs connected to anything inside our system unless the source is an
            # indepvarcomp.
            if var in self._conn_abs_in2out:
                src = self._conn_abs_in2out[var]
                compname = src.rsplit('.', 1)[0]
                comp = self._get_subsystem(compname)
                if isinstance(comp, IndepVarComp):
                    wrt.add(src)
                    ivc.add(src)
            else:
                wrt.add(var)

        if self._owns_approx_of:
            of = set(self._owns_approx_of)
        else:
            of = set(var[0] for var in pro2abs['output'].values())
            # Skip indepvarcomp res wrt other srcs
            of -= ivc

        for key in product(of, wrt.union(of)):
            # Create approximations for the ones we need.
            if self._tot_jac is not None:
                yield key  # get all combos if we're doing total derivs
                continue

            # Skip explicit res wrt outputs
            if key[1] in of and key[1] not in ivc:

                # Support for specifying a desvar as an obj/con.
                if key[1] not in wrt or key[0] == key[1]:
                    continue

            yield key

    def _jac_of_iter(self):
        """
        Iterate over (name, start, end, idxs, dist_sizes) for each 'of' (row) var in the jacobian.

        idxs will usually be the var slice into the full variable in the result array,
        except in cases where _owns_approx__idx has a value for that variable, in which case it'll
        be indices into the variable.

        Yields
        ------
        str
            Name of 'of' variable.
        int
            Starting index.
        int
            Ending index.
        slice or ndarray
            A full slice or indices for the 'of' variable.
        ndarray or None
            Distributed sizes if var is distributed else None
        """
        total = self.pathname == ''

        abs2meta = self._var_allprocs_abs2meta['output']
        abs2idx = self._var_allprocs_abs2idx
        sizes = self._var_sizes['output']
        approx_of_idx = self._owns_approx_of_idx

        if self._owns_approx_of:
            szname = 'global_size' if total else 'size'
            # we're computing totals/semi-totals (vars may not be local)
            start = end = 0
            for of in self._owns_approx_of:
                meta = abs2meta[of]
                if meta['distributed']:
                    dist_sizes = sizes[:, abs2idx[of]]
                else:
                    dist_sizes = None
                if of in approx_of_idx:
                    end += approx_of_idx[of].indexed_src_size
                    yield of, start, end, approx_of_idx[of].shaped_array().flat[:], dist_sizes
                else:
                    end += abs2meta[of][szname]
                    yield of, start, end, _full_slice, dist_sizes

                start = end
        else:
            yield from super()._jac_of_iter()

    def _jac_wrt_iter(self, wrt_matches=None):
        """
        Iterate over (name, offset, end, vec, idxs, dist_sizes) for each column var in the jacobian.

        Parameters
        ----------
        wrt_matches : set or None
            Only include row vars that are contained in this set.  This will determine what
            the actual offsets are, i.e. the offsets will be into a reduced jacobian
            containing only the matching columns.

        Yields
        ------
        str
            Name of 'wrt' variable.
        int
            Starting index.
        int
            Ending index.
        Vector
            Either the _outputs or _inputs vector.
        slice or ndarray
            A full slice or indices for the 'wrt' variable.
        ndarray or None
            Distributed sizes if var is distributed else None
        """
        total = self.pathname == ''

        if self._owns_approx_wrt:
            sizes = self._var_sizes
            toidx = self._var_allprocs_abs2idx
            abs2meta = self._var_allprocs_abs2meta
            approx_wrt_idx = self._owns_approx_wrt_idx
            local_ins = self._var_abs2meta['input']
            local_outs = self._var_abs2meta['output']

            szname = 'global_size' if total else 'size'

            start = end = 0
            if self.pathname:  # doing semitotals, so include output columns
                for of, _start, _end, _, dist_sizes in self._jac_of_iter():
                    if wrt_matches is None or of in wrt_matches:
                        end += (_end - _start)
                        vec = self._outputs if of in local_outs else None
                        yield of, start, end, vec, _full_slice, dist_sizes
                        start = end

            for wrt in self._owns_approx_wrt:
                if wrt_matches is None or wrt in wrt_matches:
                    io = 'input' if wrt in abs2meta['input'] else 'output'
                    meta = abs2meta[io][wrt]
                    if wrt in local_ins:
                        vec = self._inputs
                    elif wrt in local_outs:
                        vec = self._outputs
                    else:
                        vec = None
                    if wrt in approx_wrt_idx:
                        sub_wrt_idx = approx_wrt_idx[wrt]
                        size = sub_wrt_idx.indexed_src_size
                        sub_wrt_idx = sub_wrt_idx.flat()
                    else:
                        sub_wrt_idx = _full_slice
                        size = abs2meta[io][wrt][szname]
                    end += size
                    dist_sizes = sizes[io][:, toidx[wrt]] if meta['distributed'] else None
                    yield wrt, start, end, vec, sub_wrt_idx, dist_sizes
                    start = end
        else:
            yield from super()._jac_wrt_iter(wrt_matches)

    def _update_wrt_matches(self, info):
        """
        Determine the list of wrt variables that match the wildcard(s) given in declare_coloring.

        Parameters
        ----------
        info : dict
            Coloring metadata dict.
        """
        if not (self._owns_approx_of or self.pathname):
            return

        wrt_color_patterns = info['wrt_patterns']

        info['wrt_matches'] = wrt_colors_matched = set()

        abs2prom = self._var_allprocs_abs2prom
        for _, wrt in self._get_approx_subjac_keys():
            if wrt in wrt_colors_matched:
                continue
            if wrt in abs2prom['output']:
                wrtprom = abs2prom['output'][wrt]
            else:
                wrtprom = abs2prom['input'][wrt]

            if wrt_color_patterns is None:
                wrt_colors_matched.add(wrt)
            else:
                for patt in wrt_color_patterns:
                    if patt == '*' or fnmatchcase(wrtprom, patt):
                        wrt_colors_matched.add(wrt)
                        break

        baselen = len(self.pathname) + 1 if self.pathname else 0
        info['wrt_matches_rel'] = [n[baselen:] for n in wrt_colors_matched]

        if info.get('dynamic') and info['coloring'] is None and self._owns_approx_of:
            if not wrt_colors_matched:
                raise ValueError("{}: Invalid 'wrt' variable(s) specified for colored approx "
                                 "partial options: {}.".format(self.msginfo, wrt_color_patterns))

    def _setup_approx_partials(self):
        """
        Add approximations for all approx derivs.
        """
        self._jacobian = DictionaryJacobian(system=self)

        abs2prom = self._var_allprocs_abs2prom
        abs2meta = self._var_allprocs_abs2meta
        info = self._coloring_info

        if info['coloring'] is not None and (self._owns_approx_of is None or
                                             self._owns_approx_wrt is None):
            method = info['method']
        else:
            method = list(self._approx_schemes)[0]

        wrt_matches = self._get_static_wrt_matches()

        approx = self._get_approx_scheme(method)
        # reset the approx if necessary
        approx._wrt_meta = {}
        approx._reset()

        approx_keys = self._get_approx_subjac_keys()
        for key in approx_keys:
            if key in self._subjacs_info:
                meta = self._subjacs_info[key]
            else:
                meta = SUBJAC_META_DEFAULTS.copy()
                if key[0] == key[1]:
                    size = abs2meta['output'][key[0]]['size']
                    meta['rows'] = meta['cols'] = np.arange(size)
                    # All group approximations are treated as explicit components, so we
                    # have a -1 on the diagonal.
                    meta['val'] = np.full(size, -1.0)
                self._subjacs_info[key] = meta

            meta['method'] = method

            meta.update(self._owns_approx_jac_meta)

            if wrt_matches is None or key[1] in wrt_matches:
                self._update_approx_coloring_meta(meta)

            if meta['val'] is None:
                if key[1] in abs2meta['input']:
                    sz = abs2meta['input'][key[1]]['size']
                else:
                    sz = abs2meta['output'][key[1]]['size']
                shape = (abs2meta['output'][key[0]]['size'], sz)
                meta['shape'] = shape
                if meta['rows'] is not None:  # subjac is sparse
                    meta['val'] = np.zeros(len(meta['rows']))
                else:
                    meta['val'] = np.zeros(shape)

            approx.add_approximation(key, self, meta)

        if self.pathname:
            abs_outs = self._var_allprocs_abs2meta['output']
            abs_ins = self._var_allprocs_abs2meta['input']
            # we're taking semi-total derivs for this group. Update _owns_approx_of
            # and _owns_approx_wrt so we can use the same approx code for totals and
            # semi-totals.  Also, the order must match order of vars in the output and
            # input vectors.
            wrtset = set([k[1] for k in approx_keys])
            self._owns_approx_of = list(abs_outs)
            self._owns_approx_wrt = [n for n in chain(abs_outs, abs_ins) if n in wrtset]
            self._owns_approx_jac = True

    def _setup_approx_coloring(self):
        """
        Ensure that if coloring is declared, approximations will be set up.
        """
        if self._coloring_info['coloring'] is not None:
            meta = self._coloring_info
            self.approx_totals(meta['method'], meta.get('step'), meta.get('form'))
        self._setup_approx_partials()

    def _setup_check(self):
        """
        Do any error checking on user's setup, before any other recursion happens.
        """
        info = self._coloring_info
        if (info['static'] or info['dynamic']) and self.pathname != '':
            msg = f"{self.msginfo}: semi-total coloring is currently not supported."
            raise RuntimeError(msg)

    def _update_approx_coloring_meta(self, meta):
        """
        Update metadata for a subjac based on coloring metadata.

        Parameters
        ----------
        meta : dict
            Metadata for a subjac.
        """
        info = self._coloring_info
        meta['coloring'] = True
        for name in ('method', 'step', 'form'):
            if name in info:
                meta[name] = info[name]

    def compute_sys_graph(self, comps_only=False):
        """
        Compute a dependency graph for subsystems in this group.

        Variable connection information is stored in each edge of
        the system graph.

        Parameters
        ----------
        comps_only : bool (False)
            If True, return a graph of all components within this group
            or any of its descendants. No sub-groups will be included. Otherwise,
            a graph containing only direct children (both Components and Groups)
            of this group will be returned.

        Returns
        -------
        DiGraph
            A directed graph containing names of subsystems and their connections.
        """
        input_srcs = self._conn_global_abs_in2out
        glen = len(self.pathname.split('.')) if self.pathname else 0
        graph = nx.DiGraph()

        # add all systems as nodes in the graph so they'll be there even if
        # unconnected.
        if comps_only:
            systems = [s.pathname for s in self.system_iter(recurse=True, typ=Component)]
        else:
            systems = [s.name for s in self._subsystems_myproc]

        if MPI:
            sysbyproc = self.comm.allgather(systems)

            systems = set()
            for slist in sysbyproc:
                systems.update(slist)

        graph.add_nodes_from(systems)

        edge_data = defaultdict(lambda: defaultdict(list))

        for in_abs, src_abs in input_srcs.items():
            if src_abs is not None:
                if comps_only:
                    src = src_abs.rsplit('.', 1)[0]
                    tgt = in_abs.rsplit('.', 1)[0]
                else:
                    src = src_abs.split('.')[glen]
                    tgt = in_abs.split('.')[glen]

                # store var connection data in each system to system edge for later
                # use in relevance calculation.
                edge_data[(src, tgt)][src_abs].append(in_abs)

        for key in edge_data:
            src_sys, tgt_sys = key
            if comps_only or src_sys != tgt_sys:
                graph.add_edge(src_sys, tgt_sys, conns=edge_data[key])

        return graph

    def _get_auto_ivc_out_val(self, tgts, vars_to_gather, all_abs2meta_in, abs2meta_in):  # , tree):
        # all tgts are continuous variables
        # only called from top level group
        info = None
        src_idx_found = []
        abs2prom = self._var_allprocs_abs2prom['input']
        max_size = -1
        found_dup = False

        for tgt in tgts:
            all_meta = all_abs2meta_in[tgt]
            if all_meta['distributed']:
                # OpenMDAO currently can't create an automatic IndepVarComp for inputs on
                # distributed components.
                raise RuntimeError(f'Distributed component input "{tgt}" requires an IndepVarComp.')

            if tgt in vars_to_gather and self.comm.rank != vars_to_gather[tgt]:
                if info is None or 0 > max_size:
                    info = (tgt, 0, np.zeros(0), True)
                continue

            # if we get here, tgt is local
            prom = abs2prom[tgt]
            meta = abs2meta_in[tgt]
            size = meta['size']
            has_src_inds = meta['src_indices'] is not None

            value = meta['val']
            val = None
            if prom in self._var_prom2inds:
                src_shape = self._var_prom2inds[prom][0]
                if src_shape is not None:
                    val = np.ones(src_shape)

            if has_src_inds:
                if val is None:
                    src_idx_found.append(tgt)
                else:
                    try:
                        if meta['flat_src_indices']:
                            val.ravel()[meta['src_indices'].flat()] = value.flat
                        else:
                            val[meta['src_indices']()] = value
                    except ValueError as err:
                        print(err)
                        src = self._conn_global_abs_in2out[tgt]
                        src_indices = meta['src_indices']
                        msg = f"{self.msginfo}: The source indices " + \
                              f"{src_indices} do not specify a " + \
                              f"valid shape for the connection '{src}' to " + \
                              f"'{tgt}'. The target shape is " + \
                              f"{meta['shape']} but indices have shape " + \
                              f"{src_indices.indexed_src_shape}."
                        raise ValueError(msg)
            else:
                if val is None:
                    val = value
                else:
                    val[:] = value

                if tgt not in vars_to_gather:
                    found_dup = True

            if size > max_size:
                max_size = size
                info = (tgt, size, val, False)

        if src_idx_found and not found_dup:  # auto_ivc connected to local vars with src_indices
            raise RuntimeError(f"The following inputs {src_idx_found} are defined using "
                               "src_indices but the total source size is undetermined.  You can "
                               "specify the src size by setting 'val' or 'src_shape' in "
                               "a call to set_input_defaults, or by adding "
                               "an IndepVarComp as the source.")

        # return max sized (tgt, size, value, remote)
        return info

    def _setup_auto_ivcs(self, mode):
        # only happens at top level
        from openmdao.core.indepvarcomp import _AutoIndepVarComp

        if self.comm.size > 1 and self._mpi_proc_allocator.parallel:
            raise RuntimeError("The top level system must not be a ParallelGroup.")

        # create the IndepVarComp that will contain all auto-ivc outputs
        self._auto_ivc = auto_ivc = _AutoIndepVarComp()
        auto_ivc.name = '_auto_ivc'
        auto_ivc.pathname = auto_ivc.name

        prom2auto = {}
        count = 0
        auto2tgt = {}
        abs2prom = self._var_allprocs_abs2prom['input']
        abs2meta = self._var_abs2meta['input']
        all_abs2meta = self._var_allprocs_abs2meta['input']
        conns = self._conn_global_abs_in2out
        auto_conns = {}
        nproc = self.comm.size

        for tgt in all_abs2meta:
            if tgt in conns:
                continue

            prom = abs2prom[tgt]
            if prom in prom2auto:
                # multiple connected inputs w/o a src. Connect them to the same IVC
                src = prom2auto[prom][0]
                auto_conns[tgt] = src
            else:
                src = f"_auto_ivc.v{count}"
                count += 1
                prom2auto[prom] = (src, tgt)
                auto_conns[tgt] = src

            if src in auto2tgt:
                auto2tgt[src].append(tgt)
            else:
                auto2tgt[src] = [tgt]

        conns.update(auto_conns)

        abs2meta_in = self._var_abs2meta['input']
        tdict = {t: (_PromotesInfo(), None, t, self.pathname) for t, _ in auto_conns.items()
                 if t in abs2meta_in}
        self._resolve_src_inds(tdict, self)

        vars2gather = self._vars_to_gather

        for src, tgts in auto2tgt.items():
            tgt, _, val, remote = self._get_auto_ivc_out_val(tgts, vars2gather,
                                                             all_abs2meta, abs2meta)

            prom = abs2prom[tgt]
            if prom not in self._group_inputs:
                self._group_inputs[prom] = [{'use_tgt': tgt, 'auto': True, 'path': self.pathname,
                                             'prom': prom}]
            else:
                self._group_inputs[prom][0]['use_tgt'] = tgt
            gmeta = self._group_inputs[prom][0]

            if 'units' in gmeta:
                units = gmeta['units']
            else:
                units = all_abs2meta[tgt]['units']

            if not remote and 'val' in gmeta:
                val = gmeta['val']
            relsrc = src.rsplit('.', 1)[-1]
            auto_ivc.add_output(relsrc, val=np.atleast_1d(val), units=units)
            if remote:
                auto_ivc._add_remote(relsrc)

        # have to sort to keep vars in sync because we may be doing bcasts
        for abs_in in sorted(self._var_allprocs_discrete['input']):
            if abs_in not in conns:  # unconnected, so connect the input to an _auto_ivc output
                prom = abs2prom[abs_in]
                val = _UNDEFINED

                if prom in prom2auto:
                    # multiple connected inputs w/o a src. Connect them to the same IVC
                    # check if they have different metadata, and if they do, there must be
                    # a group input defined that sets the default, else it's an error
                    conns[abs_in] = prom2auto[prom][0]
                else:
                    ivc_name = f"_auto_ivc.v{count}"
                    loc_out_name = ivc_name.rsplit('.', 1)[-1]
                    count += 1
                    prom2auto[prom] = (ivc_name, abs_in)
                    conns[abs_in] = ivc_name

                    if abs_in in self._var_abs2prom['input']:  # var is local
                        val = self._var_discrete['input'][abs_in]['val']
                    else:
                        val = None
                    if abs_in in vars2gather:
                        if vars2gather[abs_in] == self.comm.rank:
                            self.comm.bcast(val, root=vars2gather[abs_in])
                        else:
                            val = self.comm.bcast(None, root=vars2gather[abs_in])
                    auto_ivc.add_discrete_output(loc_out_name, val=val)

        if not prom2auto:
            return auto_ivc

        auto_ivc._setup_procs(auto_ivc.pathname, self.comm, mode, self._problem_meta)
        auto_ivc._configure()
        auto_ivc._configure_check()
        auto_ivc._setup_var_data()

        # now update our own data structures based on the new auto_ivc component variables
        old = self._subsystems_allprocs
        self._subsystems_allprocs = allsubs = OrderedDict()
        allsubs['_auto_ivc'] = _SysInfo(auto_ivc, 0)
        for i, (name, s) in enumerate(old.items()):
            allsubs[name] = s
            s.index = i + 1

        self._subsystems_myproc = [auto_ivc] + self._subsystems_myproc

        io = 'output'  # auto_ivc has only output vars
        old = self._var_allprocs_prom2abs_list[io]
        p2abs = OrderedDict()
        for name in auto_ivc._var_allprocs_abs2meta[io]:
            p2abs[name] = [name]
        p2abs.update(old)
        self._var_allprocs_prom2abs_list[io] = p2abs

        # auto_ivc never promotes anything
        self._var_abs2prom[io].update({n: n for n in auto_ivc._var_abs2prom[io]})
        self._var_allprocs_abs2prom[io].update({n: n for n in
                                                auto_ivc._var_allprocs_abs2prom[io]})

        self._var_discrete[io].update({'_auto_ivc.' + k: v for k, v in
                                       auto_ivc._var_discrete[io].items()})
        self._var_allprocs_discrete[io].update(auto_ivc._var_allprocs_discrete[io])

        old = self._var_abs2meta[io]
        self._var_abs2meta[io] = {}
        self._var_abs2meta[io].update(auto_ivc._var_abs2meta[io])
        self._var_abs2meta[io].update(old)

        old = self._var_allprocs_abs2meta[io]
        self._var_allprocs_abs2meta[io] = {}
        self._var_allprocs_abs2meta[io].update(auto_ivc._var_allprocs_abs2meta[io])
        self._var_allprocs_abs2meta[io].update(old)

        self._approx_subjac_keys = None  # this will force re-initialization
        self._setup_procs_finished = True

        return auto_ivc

    def _resolve_ambiguous_input_meta(self):
        """
        Resolve ambiguous input units and values for auto_ivcs with multiple targets.

        This should only be called on the top level Group.
        """
        srcconns = {}
        for tgt, src in self._conn_global_abs_in2out.items():
            if src.startswith('_auto_ivc.'):
                if src in srcconns:
                    srcconns[src].append(tgt)
                else:
                    srcconns[src] = [tgt]

        abs2prom = self._var_allprocs_abs2prom['input']
        all_abs2meta_in = self._var_allprocs_abs2meta['input']
        all_abs2meta_out = self._var_allprocs_abs2meta['output']
        abs2meta_in = self._var_abs2meta['input']
        abs2meta_out = self._var_abs2meta['output']
        all_discrete_outs = self._var_allprocs_discrete['output']
        all_discrete_ins = self._var_allprocs_discrete['input']

        for src, tgts in srcconns.items():
            if len(tgts) < 2:
                continue
            if src not in all_discrete_outs:
                smeta = all_abs2meta_out[src]
                sunits = smeta['units'] if 'units' in smeta else None

            sval = self.get_val(src, kind='output', get_remote=True, from_src=False)
            errs = set()
            metadata = set()

            prom = abs2prom[tgts[0]]
            if prom not in self._group_inputs:
                self._group_inputs[prom] = [{'path': self.pathname, 'prom': prom, 'auto': True}]

            gmeta = self._group_inputs[prom][0]

            for tgt in tgts:
                tval = self.get_val(tgt, kind='input', get_remote=True, from_src=False)

                if tgt in all_discrete_ins:
                    if 'val' not in gmeta and sval != tval:
                        errs.add('val')
                        metadata.add('val')
                else:
                    tmeta = all_abs2meta_in[tgt]
                    tunits = tmeta['units'] if 'units' in tmeta else None
                    if 'units' not in gmeta and sunits != tunits:

                        # Detect if either Source or Targe units are None.
                        if sunits is None or tunits is None:
                            errs.add('units')
                            metadata.add('units')

                        elif _find_unit(sunits) != _find_unit(tunits):
                            errs.add('units')
                            metadata.add('units')

                    if 'val' not in gmeta:
                        if tval.shape == sval.shape:
                            if _has_val_mismatch(tunits, tval, sunits, sval):
                                errs.add('val')
                                metadata.add('val')
                        else:
                            if all_abs2meta_in[tgt]['has_src_indices'] and tgt in abs2meta_in:
                                if abs2meta_in[tgt]['flat_src_indices']:
                                    srcpart = sval.ravel()[abs2meta_in[tgt]['src_indices'].flat()]
                                else:
                                    srcpart = sval[abs2meta_in[tgt]['src_indices']()]
                                if _has_val_mismatch(tunits, tval, sunits, srcpart):
                                    errs.add('val')
                                    metadata.add('val')

            if errs:
                self._show_ambiguity_msg(prom, errs, tgts, metadata)
            elif src not in all_discrete_outs:
                gmeta['units'] = sunits

    def _show_ambiguity_msg(self, prom, metavars, tgts, metadata=None):
        errs = sorted(metavars)
        if metadata is None:
            meta = errs
        else:
            meta = sorted(metadata)
        inputs = sorted(tgts)
        gpath = common_subpath(tgts)
        if gpath == self.pathname:
            g = self
        else:
            g = self._get_subsystem(gpath)
        gprom = None

        # get promoted name relative to g
        if MPI is not None and self.comm.size > 1:
            if g is not None and not g._is_local:
                g = None
            if self.comm.allreduce(int(g is not None)) < self.comm.size:
                # some procs have remote g
                if g is not None:
                    gprom = g._var_allprocs_abs2prom['input'][inputs[0]]
                proms = self.comm.allgather(gprom)
                for p in proms:
                    if p is not None:
                        gprom = p
                        break
        if gprom is None:
            gprom = g._var_allprocs_abs2prom['input'][inputs[0]]

        gname = f"Group named '{gpath}'" if gpath else 'model'
        args = ', '.join([f'{n}=?' for n in errs])
        conditional_error(f"{self.msginfo}: The following inputs, {inputs}, promoted "
                          f"to '{prom}', are connected but their metadata entries {meta}"
                          f" differ. Call <group>.set_input_defaults('{gprom}', {args}), "
                          f"where <group> is the {gname} to remove the ambiguity.")

    def _ordered_comp_name_iter(self):
        """
        Yield contained component pathnames in order of execution.

        For components within ParallelGroups, true execution order is unknown so components
        will be ordered by rank within a ParallelGroup.
        """
        if self._mpi_proc_allocator.parallel and self.comm.size > 1:
            names = []
            for s in self._subsystems_myproc:
                if isinstance(s, Group):
                    names.extend(s._ordered_comp_name_iter())
                else:
                    names.append(s.pathname)
            for ranknames in self.comm.allgather(names):
                for name in ranknames:
                    yield name
        else:
            for s in self._subsystems_myproc:
                if isinstance(s, Group):
                    yield from s._ordered_comp_name_iter()
                else:
                    yield s.pathname<|MERGE_RESOLUTION|>--- conflicted
+++ resolved
@@ -70,11 +70,7 @@
                 self.src_indices = src_indices.copy()
                 self.src_indices.set_src_shape(self.root_shape)
             else:
-<<<<<<< HEAD
                 self.src_indices = indexer(src_indices, src_shape=self.root_shape, flat_src=flat)
-=======
-                self.src_indices = indexer(src_indices, src_shape=self.root_shape, flat=flat)
->>>>>>> 5daf9e9d
         else:
             self.src_indices = None
         self.parent_sys = parent_sys  # pathname of promoting system
@@ -109,13 +105,8 @@
         src_inds = convert_src_inds(parent.src_indices, parent.src_shape,
                                     self.src_indices, self.src_shape)
 
-<<<<<<< HEAD
         return _PromotesInfo(src_inds, self.flat or len(self.src_indices.indexed_src_shape) == 1,
                              self.src_shape, self.parent_sys, self.prom, parent.root_shape)
-=======
-        return _PromotesInfo(src_inds, True, self.src_shape, self.parent_sys, self.prom,
-                             parent.root_shape)
->>>>>>> 5daf9e9d
 
     def compare(self, other):
         """
@@ -2003,8 +1994,6 @@
                         shp = (out_shape if all_meta_out['distributed'] else
                                all_meta_out['global_shape'])
                         src_indices.set_src_shape(shp, dist_shape=out_shape)
-                        src_indices._check_flat_src_indices_warning(flat, shp, abs_in,
-                                                                    prefix=self.msginfo)
                         src_indices = src_indices.shaped_instance()
                     except Exception as err:
                         s, sprom, tprom = get_connection_owner(self, abs_in)
