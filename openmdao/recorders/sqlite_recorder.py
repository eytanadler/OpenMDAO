"""
Class definition for SqliteRecorder, which provides dictionary backed by SQLite.
"""

from copy import deepcopy
import io
import os
import sqlite3

import warnings
import json
import numpy as np
from six import iteritems
from six.moves import cPickle as pickle

from openmdao.recorders.base_recorder import BaseRecorder
from openmdao.utils.mpi import MPI
from openmdao.utils.record_util import values_to_array, check_path
from openmdao.utils.options_dictionary import OptionsDictionary
from openmdao.core.driver import Driver
from openmdao.core.system import System
from openmdao.core.problem import Problem
from openmdao.solvers.solver import Solver


"""
SQL case output format version history.
---------------------------------------
5 -- OpenMDAO 2.4
    More general handling of ndarray variable settings metadata.  Stores metadata keys which
    are ndarrays in a separate 'ndarrays' entry to var_settings.
4 -- OpenMDAO 2.4
    Added variable settings metadata that contains scaling info.
3 -- OpenMDAO 2.4
    Storing most data as JSON rather than binary numpy arrays.
2 -- OpenMDAO 2.4, merged 20 July 2018.
    Added support for recording derivatives from driver, resulting in a new table.
1 -- Through OpenMDAO 2.3
    Original implementation.
"""
format_version = 4


def array_to_blob(array):
    """
    Make numpy array in to BLOB type.

    Convert a numpy array to something that can be written
    to a BLOB field in sqlite.

    TODO: move this to a util file?

    Parameters
    ----------
    array : array
        The array that will be converted to a blob.

    Returns
    -------
    blob :
        The blob created from the array.

    """
    out = io.BytesIO()
    np.save(out, array)
    out.seek(0)
    return sqlite3.Binary(out.read())


def blob_to_array(blob):
    """
    Convert sqlite BLOB to numpy array.

    TODO: move this to a util file?

    Parameters
    ----------
    blob : blob
        The blob that will be converted to an array.

    Returns
    -------
    array :
        The array created from the blob.
    """
    out = io.BytesIO(blob)
    out.seek(0)
    return np.load(out)


def convert_to_list(vals):
    """
    Recursively convert arrays, tuples, and sets to lists.

    Parameters
    ----------
    vals : numpy.array or list or tuple
        the object to be converted to a list

    Returns
    -------
    list :
        The converted list.
    """
    if isinstance(vals, np.ndarray):
        return convert_to_list(vals.tolist())
    elif isinstance(vals, (list, tuple, set)):
        return [convert_to_list(item) for item in vals]
    else:
        return vals


class SqliteRecorder(BaseRecorder):
    """
    Recorder that saves cases in a sqlite db.

    Attributes
    ----------
    model_viewer_data : dict
        Dict that holds the data needed to generate N2 diagram.
    connection : sqlite connection object
        Connection to the sqlite3 database.
    _abs2prom : {'input': dict, 'output': dict}
        Dictionary mapping absolute names to promoted names.
    _prom2abs : {'input': dict, 'output': dict}
        Dictionary mapping promoted names to absolute names.
    _abs2meta : {'name': {}}
        Dictionary mapping absolute variable names to their metadata including units,
        bounds, and scaling.
    _pickle_version : int
        The pickle protocol version to use when pickling metadata.
    _filepath : str
        Path to the recorder file.
    _database_initialized : bool
        Flag indicating whether or not the database has been initialized.
    _record_on_proc : bool
        Flag indicating whether to record on this processor when running in parallel.
    """

    def __init__(self, filepath, append=False, pickle_version=2):
        """
        Initialize the SqliteRecorder.

        Parameters
        ----------
        filepath : str
            Path to the recorder file.
        append : bool
            Optional. If True, append to an existing case recorder file.
        pickle_version : int
            Optional. The pickle protocol version to use when pickling metadata.
        """
        if append:
            raise NotImplementedError("Append feature not implemented for SqliteRecorder")

        self.connection = None
        self.model_viewer_data = None

        self._abs2prom = {'input': {}, 'output': {}}
        self._prom2abs = {'input': {}, 'output': {}}
        self._abs2meta = {}
        self._pickle_version = pickle_version
        self._filepath = filepath
        self._database_initialized = False

        # default to record on all procs when running in parallel
        self._record_on_proc = True

        super(SqliteRecorder, self).__init__()

    def _initialize_database(self):
        """
        Initialize the database.
        """
        if MPI:
            rank = MPI.COMM_WORLD.rank
            if self._parallel and self._record_on_proc:
                filepath = '%s_%d' % (self._filepath, rank)
                print("Note: SqliteRecorder is running on multiple processors. "
                      "Cases from rank %d are being written to %s." %
                      (rank, filepath))
            elif rank == 0:
                filepath = self._filepath
            else:
                filepath = None
        else:
            filepath = self._filepath

        if filepath:
            try:
                os.remove(filepath)
            except OSError:
                pass

            self.connection = sqlite3.connect(filepath)
            with self.connection as c:
                c.execute("CREATE TABLE metadata( format_version INT, "
                          "abs2prom TEXT, prom2abs TEXT, abs2meta TEXT, var_settings TEXT)")
                c.execute("INSERT INTO metadata(format_version, abs2prom, prom2abs) "
                          "VALUES(?,?,?)", (format_version, None, None))

                # used to keep track of the order of the case records across all three tables
                c.execute("CREATE TABLE global_iterations(id INTEGER PRIMARY KEY, "
                          "record_type TEXT, rowid INT)")
                c.execute("CREATE TABLE driver_iterations(id INTEGER PRIMARY KEY, "
                          "counter INT, iteration_coordinate TEXT, timestamp REAL, "
                          "success INT, msg TEXT, inputs TEXT, outputs TEXT)")
                c.execute("CREATE TABLE driver_derivatives(id INTEGER PRIMARY KEY, "
                          "counter INT, iteration_coordinate TEXT, timestamp REAL, "
                          "success INT, msg TEXT, derivatives BLOB)")
                c.execute("CREATE INDEX driv_iter_ind on driver_iterations(iteration_coordinate)")
                c.execute("CREATE TABLE problem_cases(id INTEGER PRIMARY KEY, "
                          "counter INT, case_name TEXT, timestamp REAL, "
                          "success INT, msg TEXT, outputs TEXT)")
                c.execute("CREATE INDEX prob_name_ind on problem_cases(case_name)")
                c.execute("CREATE TABLE system_iterations(id INTEGER PRIMARY KEY, "
                          "counter INT, iteration_coordinate TEXT, timestamp REAL, "
                          "success INT, msg TEXT, inputs TEXT, outputs TEXT, residuals TEXT)")
                c.execute("CREATE INDEX sys_iter_ind on system_iterations(iteration_coordinate)")
                c.execute("CREATE TABLE solver_iterations(id INTEGER PRIMARY KEY, "
                          "counter INT, iteration_coordinate TEXT, timestamp REAL, "
                          "success INT, msg TEXT, abs_err REAL, rel_err REAL, "
                          "solver_inputs TEXT, solver_output TEXT, solver_residuals TEXT)")
                c.execute("CREATE INDEX solv_iter_ind on solver_iterations(iteration_coordinate)")
                c.execute("CREATE TABLE driver_metadata(id TEXT PRIMARY KEY, "
                          "model_viewer_data TEXT)")
                c.execute("CREATE TABLE system_metadata(id TEXT PRIMARY KEY, "
                          "scaling_factors BLOB, component_metadata BLOB)")
                c.execute("CREATE TABLE solver_metadata(id TEXT PRIMARY KEY, "
                          "solver_options BLOB, solver_class TEXT)")

        self._database_initialized = True

    def _cleanup_abs2meta(self):
        """
        Convert all abs2meta variable properties to a form that can be dumped as JSON.
        """
        for name in self._abs2meta:
            if 'lower' in self._abs2meta[name]:
                self._abs2meta[name]['lower'] = convert_to_list(self._abs2meta[name]['lower'])
            if 'upper' in self._abs2meta[name]:
                self._abs2meta[name]['upper'] = convert_to_list(self._abs2meta[name]['upper'])
            for prop in self._abs2meta[name]:
                val = self._abs2meta[name][prop]
                if isinstance(val, np.int8) or isinstance(val, np.int16) or\
                   isinstance(val, np.int32) or isinstance(val, np.int64):
                    self._abs2meta[name][prop] = val.item()
                elif isinstance(val, tuple):
                    self._abs2meta[name][prop] = [int(v) for v in val]

    def _cleanup_var_settings(self, var_settings):
        """
        Convert all var_settings variable properties to a form that can be dumped as JSON.

        Parameters
        ----------
        var_settings : dict
            Dictionary mapping absolute variable names to variable settings.

        Returns
        -------
        var_settings : dict
            Dictionary mapping absolute variable names to var settings that are JSON compatible.
        """
        # otherwise we trample on values that are used elsewhere
        var_settings = deepcopy(var_settings)
        for name in var_settings:
<<<<<<< HEAD
            # if 'lower' in var_settings[name]:
            #     var_settings[name]['lower'] = convert_to_list(var_settings[name]['lower'])
            # if 'upper' in var_settings[name]:
            #     var_settings[name]['upper'] = convert_to_list(var_settings[name]['upper'])
=======
>>>>>>> 18019c2c
            for prop in var_settings[name]:
                val = var_settings[name][prop]
                if isinstance(val, np.int8) or isinstance(val, np.int16) or\
                   isinstance(val, np.int32) or isinstance(val, np.int64):
                    var_settings[name][prop] = val.item()
                elif isinstance(val, tuple):
                    var_settings[name][prop] = [int(v) for v in val]
                elif isinstance(val, np.ndarray):
                    var_settings[name][prop] = convert_to_list(var_settings[name][prop])

        return var_settings

    def startup(self, recording_requester):
        """
        Prepare for a new run and create/update the abs2prom and prom2abs variables.

        Parameters
        ----------
        recording_requester : object
            Object to which this recorder is attached.
        """
        super(SqliteRecorder, self).startup(recording_requester)

        if not self._database_initialized:
            self._initialize_database()

        # grab the system
        if isinstance(recording_requester, Driver):
            system = recording_requester._problem.model
        elif isinstance(recording_requester, System):
            system = recording_requester
        elif isinstance(recording_requester, Problem):
            system = recording_requester.model
        elif isinstance(recording_requester, Solver):
            system = recording_requester._system
        else:
            raise ValueError('Driver encountered a recording_requester it cannot handle'
                             ': {0}'.format(recording_requester))

        # grab all of the units and type (collective calls)
        states = system._list_states_allprocs()
        desvars = system.get_design_vars(True)
        responses = system.get_responses(True)
        objectives = system.get_objectives(True)
        constraints = system.get_constraints(True)
        inputs = system._var_allprocs_abs_names['input']
        outputs = system._var_allprocs_abs_names['output']
        full_var_set = [(inputs, 'input'), (outputs, 'output'),
                        (desvars, 'desvar'), (responses, 'response'),
                        (objectives, 'objective'), (constraints, 'constraint')]

        if self.connection:
            # merge current abs2prom and prom2abs with this system's version
            for io in ['input', 'output']:
                for v in system._var_abs2prom[io]:
                    self._abs2prom[io][v] = system._var_abs2prom[io][v]
                for v in system._var_allprocs_prom2abs_list[io]:
                    if v not in self._prom2abs[io]:
                        self._prom2abs[io][v] = system._var_allprocs_prom2abs_list[io][v]
                    else:
                        self._prom2abs[io][v] = list(set(self._prom2abs[io][v]) |
                                                     set(system._var_allprocs_prom2abs_list[io][v]))

            for var_set, var_type in full_var_set:
                for name in var_set:
                    if name not in self._abs2meta:
                        self._abs2meta[name] = system._var_allprocs_abs2meta[name].copy()
                        self._abs2meta[name]['type'] = []
                        if name in states:
                            self._abs2meta[name]['explicit'] = False

                    if var_type not in self._abs2meta[name]['type']:
                        self._abs2meta[name]['type'].append(var_type)
                    self._abs2meta[name]['explicit'] = True

            for name in inputs:
                self._abs2meta[name] = system._var_allprocs_abs2meta[name].copy()
                self._abs2meta[name]['type'] = []
                self._abs2meta[name]['type'].append('input')
                self._abs2meta[name]['explicit'] = True
                if name in states:
                    self._abs2meta[name]['explicit'] = False

            self._cleanup_abs2meta()

            # store the updated abs2prom and prom2abs
            abs2prom = json.dumps(self._abs2prom)
            prom2abs = json.dumps(self._prom2abs)
            abs2meta = json.dumps(self._abs2meta)

            var_settings = {}
            var_settings.update(desvars)
            var_settings.update(objectives)
            var_settings.update(constraints)
            var_settings = self._cleanup_var_settings(var_settings)
            var_settings_json = json.dumps(var_settings)

            with self.connection as c:
                c.execute("UPDATE metadata SET abs2prom=?, prom2abs=?, abs2meta=?, var_settings=?",
                          (abs2prom, prom2abs, abs2meta, var_settings_json))

    def record_iteration_driver(self, recording_requester, data, metadata):
        """
        Record data and metadata from a Driver.

        Parameters
        ----------
        recording_requester : object
            Driver in need of recording.
        data : dict
            Dictionary containing desvars, objectives, constraints, responses, and System vars.
        metadata : dict
            Dictionary containing execution metadata.
        """
        if self.connection:
            outputs = data['out']
            inputs = data['in']

            # convert to list so this can be dumped as JSON
            for in_out in (inputs, outputs):
                if in_out is None:
                    continue
                for var in in_out:
                    in_out[var] = convert_to_list(in_out[var])

            outputs_text = json.dumps(outputs)
            inputs_text = json.dumps(inputs)

            with self.connection as c:
                c = c.cursor()  # need a real cursor for lastrowid

                c.execute("INSERT INTO driver_iterations(counter, iteration_coordinate, "
                          "timestamp, success, msg, inputs, outputs) VALUES(?,?,?,?,?,?,?)",
                          (self._counter, self._iteration_coordinate,
                           metadata['timestamp'], metadata['success'], metadata['msg'],
                           inputs_text, outputs_text))

                c.execute("INSERT INTO global_iterations(record_type, rowid) VALUES(?,?)",
                          ('driver', c.lastrowid))

    def record_iteration_problem(self, recording_requester, data, metadata):
        """
        Record data and metadata from a Problem.

        Parameters
        ----------
        recording_requester : object
            Problem in need of recording.
        data : dict
            Dictionary containing desvars, objectives, and constraints.
        metadata : dict
            Dictionary containing execution metadata.
        """
        if self.connection:
            outputs = data['out']

            # convert to list so this can be dumped as JSON
            if outputs is not None:
                for var in outputs:
                    outputs[var] = convert_to_list(outputs[var])

            outputs_text = json.dumps(outputs)

            with self.connection as c:
                c = c.cursor()  # need a real cursor for lastrowid

                c.execute("INSERT INTO problem_cases(counter, case_name, "
                          "timestamp, success, msg, outputs) VALUES(?,?,?,?,?,?)",
                          (self._counter, metadata['name'],
                           metadata['timestamp'], metadata['success'], metadata['msg'],
                           outputs_text))

    def record_iteration_system(self, recording_requester, data, metadata):
        """
        Record data and metadata from a System.

        Parameters
        ----------
        recording_requester : System
            System in need of recording.
        data : dict
            Dictionary containing inputs, outputs, and residuals.
        metadata : dict
            Dictionary containing execution metadata.
        """
        if self.connection:
            inputs = data['i']
            outputs = data['o']
            residuals = data['r']

            # convert to list so this can be dumped as JSON
            for i_o_r in (inputs, outputs, residuals):
                if i_o_r is None:
                    continue
                for var in i_o_r:
                    i_o_r[var] = convert_to_list(i_o_r[var])

            outputs_text = json.dumps(outputs)
            inputs_text = json.dumps(inputs)
            residuals_text = json.dumps(residuals)

            with self.connection as c:
                c = c.cursor()  # need a real cursor for lastrowid

                c.execute("INSERT INTO system_iterations(counter, iteration_coordinate, "
                          "timestamp, success, msg, inputs , outputs , residuals ) "
                          "VALUES(?,?,?,?,?,?,?,?)",
                          (self._counter, self._iteration_coordinate,
                           metadata['timestamp'], metadata['success'], metadata['msg'],
                           inputs_text, outputs_text, residuals_text))

                c.execute("INSERT INTO global_iterations(record_type, rowid) VALUES(?,?)",
                          ('system', c.lastrowid))

    def record_iteration_solver(self, recording_requester, data, metadata):
        """
        Record data and metadata from a Solver.

        Parameters
        ----------
        recording_requester : Solver
            Solver in need of recording.
        data : dict
            Dictionary containing outputs, residuals, and errors.
        metadata : dict
            Dictionary containing execution metadata.
        """
        if self.connection:
            abs = data['abs']
            rel = data['rel']
            inputs = data['i']
            outputs = data['o']
            residuals = data['r']

            # convert to list so this can be dumped as JSON
            for i_o_r in (inputs, outputs, residuals):
                if i_o_r is None:
                    continue
                for var in i_o_r:
                    i_o_r[var] = convert_to_list(i_o_r[var])

            outputs_text = json.dumps(outputs)
            inputs_text = json.dumps(inputs)
            residuals_text = json.dumps(residuals)

            with self.connection as c:
                c = c.cursor()  # need a real cursor for lastrowid

                c.execute("INSERT INTO solver_iterations(counter, iteration_coordinate, "
                          "timestamp, success, msg, abs_err, rel_err, "
                          "solver_inputs, solver_output, solver_residuals) "
                          "VALUES(?,?,?,?,?,?,?,?,?,?)",
                          (self._counter, self._iteration_coordinate,
                           metadata['timestamp'], metadata['success'], metadata['msg'],
                           abs, rel, inputs_text, outputs_text, residuals_text))

                c.execute("INSERT INTO global_iterations(record_type, rowid) VALUES(?,?)",
                          ('solver', c.lastrowid))

    def record_metadata_driver(self, recording_requester):
        """
        Record driver metadata.

        Parameters
        ----------
        recording_requester : Driver
            The Driver that would like to record its metadata.
        """
        if self.connection:
            driver_class = type(recording_requester).__name__
            model_viewer_data = json.dumps(recording_requester._model_viewer_data)

            try:
                with self.connection as c:
                    c.execute("INSERT INTO driver_metadata(id, model_viewer_data) "
                              "VALUES(?,?)", (driver_class, model_viewer_data))
            except sqlite3.IntegrityError:
                print("Metadata has already been recorded for %s." % driver_class)

    def record_metadata_system(self, recording_requester):
        """
        Record system metadata.

        Parameters
        ----------
        recording_requester : System
            The System that would like to record its metadata.
        """
        if self.connection:
            scaling_vecs, user_options = self._get_metadata_system(recording_requester)

            if scaling_vecs is None:
                return

            scaling_factors = pickle.dumps(scaling_vecs, self._pickle_version)

            # try to pickle the metadata, report if it failed
            try:
                pickled_metadata = pickle.dumps(user_options, self._pickle_version)
            except Exception:
                pickled_metadata = pickle.dumps(OptionsDictionary(), self._pickle_version)
                warnings.warn("Trying to record options which cannot be pickled "
                              "on system with name: %s. Use the 'options_excludes' "
                              "recording option on system objects to avoid attempting "
                              "to record options which cannot be pickled. Skipping "
                              "recording options for this system." % recording_requester.name,
                              RuntimeWarning)

            path = recording_requester.pathname
            if not path:
                path = 'root'

            scaling_factors = sqlite3.Binary(scaling_factors)
            pickled_metadata = sqlite3.Binary(pickled_metadata)

            with self.connection as c:
                # Because we can have a recorder attached to multiple Systems,
                #   and because we are now recording System metadata recursively,
                #   we can store System metadata multiple times. Need to ignore when that happens
                #   so we don't get database errors. So use OR IGNORE
                c.execute("INSERT OR IGNORE INTO system_metadata"
                          "(id, scaling_factors, component_metadata) "
                          "VALUES(?,?,?)", (path, scaling_factors, pickled_metadata))

    def record_metadata_solver(self, recording_requester):
        """
        Record solver metadata.

        Parameters
        ----------
        recording_requester : Solver
            The Solver that would like to record its metadata.
        """
        if self.connection:
            path = recording_requester._system.pathname
            solver_class = type(recording_requester).__name__
            if not path:
                path = 'root'
            id = "{}.{}".format(path, solver_class)

            solver_options = pickle.dumps(recording_requester.options, self._pickle_version)

            with self.connection as c:
                c.execute("INSERT INTO solver_metadata(id, solver_options, solver_class) "
                          "VALUES(?,?,?)", (id, sqlite3.Binary(solver_options), solver_class))

    def record_derivatives_driver(self, recording_requester, data, metadata):
        """
        Record derivatives data from a Driver.

        Parameters
        ----------
        recording_requester : object
            Driver in need of recording.
        data : dict
            Dictionary containing derivatives keyed by 'of,wrt' to be recorded.
        metadata : dict
            Dictionary containing execution metadata.
        """
        if self.connection:

            data_array = values_to_array(data)
            data_blob = array_to_blob(data_array)

            with self.connection as c:
                c = c.cursor()  # need a real cursor for lastrowid

                c.execute("INSERT INTO driver_derivatives(counter, iteration_coordinate, "
                          "timestamp, success, msg, derivatives) VALUES(?,?,?,?,?,?)",
                          (self._counter, self._iteration_coordinate,
                           metadata['timestamp'], metadata['success'], metadata['msg'],
                           data_blob))

    def shutdown(self):
        """
        Shut down the recorder.
        """
        # close database connection
        if self.connection:
            self.connection.close()<|MERGE_RESOLUTION|>--- conflicted
+++ resolved
@@ -265,13 +265,6 @@
         # otherwise we trample on values that are used elsewhere
         var_settings = deepcopy(var_settings)
         for name in var_settings:
-<<<<<<< HEAD
-            # if 'lower' in var_settings[name]:
-            #     var_settings[name]['lower'] = convert_to_list(var_settings[name]['lower'])
-            # if 'upper' in var_settings[name]:
-            #     var_settings[name]['upper'] = convert_to_list(var_settings[name]['upper'])
-=======
->>>>>>> 18019c2c
             for prop in var_settings[name]:
                 val = var_settings[name][prop]
                 if isinstance(val, np.int8) or isinstance(val, np.int16) or\
