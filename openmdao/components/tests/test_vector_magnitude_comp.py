--- conflicted
+++ resolved
@@ -319,23 +319,12 @@
 
         p = om.Problem()
 
-<<<<<<< HEAD
-=======
         comp = om.VectorMagnitudeComp(vec_size=n, length=3,
                                       in_name='r', mag_name='r_mag', units='km')
->>>>>>> 8d02c28a
 
         p.model.add_subsystem(name='vec_mag_comp', subsys=comp,
                               promotes_inputs=[('r', 'pos')])
 
-<<<<<<< HEAD
-        p.model.add_subsystem(name='vec_mag_comp', subsys=dp_comp, promotes_inputs=[('r', 'pos')])
-        p.model.set_input_defaults('pos', units='m')
-
-        p.setup()
-
-        p.set_val('pos', 1.0 + np.random.rand(n, 3))
-=======
         p.setup()
 
         p.set_val('pos', 1.0 + np.random.rand(n, 3))
@@ -378,7 +367,6 @@
 
         p.set_val('r', 1.0 + np.random.rand(n, 3))
         p.set_val('b', 1.0 + np.random.rand(n, 3))
->>>>>>> 8d02c28a
 
         p.run_model()
 
@@ -386,11 +374,6 @@
         expected_r = []
         expected_b = []
         for i in range(n):
-<<<<<<< HEAD
-            a_i = p.get_val('pos', indices=om.slicer[i, :])
-            expected_i = np.sqrt(np.dot(a_i, a_i))
-            assert_near_equal(p.get_val('vec_mag_comp.r_mag')[i], expected_i)
-=======
             a_i = p.get_val('r')[i, :]
             expected_r.append(np.sqrt(np.dot(a_i, a_i)))
 
@@ -407,7 +390,6 @@
 
         assert_near_equal(p.get_val('vec_mag_comp.r_mag'), np.array(expected_r))
         assert_near_equal(p.get_val('vec_mag_comp.b_mag'), np.array(expected_b))
->>>>>>> 8d02c28a
 
 
 if __name__ == '__main__':
