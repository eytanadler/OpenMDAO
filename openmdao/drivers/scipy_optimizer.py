--- conflicted
+++ resolved
@@ -240,11 +240,7 @@
         self._total_jac = None
 
         # Initial Run
-<<<<<<< HEAD
-        with RecordingDebugging(self.options['optimizer'], self.iter_count, self) as rec:
-=======
         with RecordingDebugging(self._get_name(), self.iter_count, self) as rec:
->>>>>>> fbe695d3
             model.run_solve_nonlinear()
             self.iter_count += 1
 
