"""Define the Problem class and a FakeComm class for non-MPI users."""

from __future__ import division, print_function

import sys

from collections import defaultdict, namedtuple
from fnmatch import fnmatchcase
from itertools import product
import warnings

from six import iteritems, iterkeys, itervalues
from six.moves import range, cStringIO

import numpy as np
import scipy.sparse as sparse

from openmdao.approximation_schemes.complex_step import ComplexStep, DEFAULT_CS_OPTIONS
from openmdao.approximation_schemes.finite_difference import FiniteDifference, DEFAULT_FD_OPTIONS
from openmdao.core.component import Component
from openmdao.core.driver import Driver
from openmdao.core.explicitcomponent import ExplicitComponent
from openmdao.core.group import Group
from openmdao.core.group import System
from openmdao.core.indepvarcomp import IndepVarComp
from openmdao.core.total_jac import _TotalJacInfo
from openmdao.error_checking.check_config import check_config
from openmdao.recorders.recording_iteration_stack import recording_iteration
from openmdao.recorders.recording_manager import RecordingManager
from openmdao.utils.record_util import create_local_meta, check_path
from openmdao.utils.general_utils import warn_deprecation, ContainsAll, pad_name
from openmdao.utils.mpi import FakeComm
from openmdao.utils.mpi import MPI
from openmdao.utils.name_maps import prom_name2abs_name
from openmdao.utils.options_dictionary import OptionsDictionary
from openmdao.utils.units import get_conversion
from openmdao.utils import coloring
from openmdao.vectors.default_vector import DefaultVector

try:
    from openmdao.vectors.petsc_vector import PETScVector
except ImportError:
    PETScVector = None

from openmdao.utils.name_maps import rel_key2abs_key, rel_name2abs_name

# Use this as a special value to be able to tell if the caller set a value for the optional
#   out_stream argument. We run into problems running testflo if we use a default of sys.stdout.
_DEFAULT_OUT_STREAM = object()

ErrorTuple = namedtuple('ErrorTuple', ['forward', 'reverse', 'forward_reverse'])
MagnitudeTuple = namedtuple('MagnitudeTuple', ['forward', 'reverse', 'fd'])

_contains_all = ContainsAll()


CITATION = """@inproceedings{2014_openmdao_derivs,
    Author = {Justin S. Gray and Tristan A. Hearn and Kenneth T. Moore
              and John Hwang and Joaquim Martins and Andrew Ning},
    Booktitle = {15th AIAA/ISSMO Multidisciplinary Analysis and Optimization Conference},
    Doi = {doi:10.2514/6.2014-2042},
    Month = {2014/07/08},
    Publisher = {American Institute of Aeronautics and Astronautics},
    Title = {Automatic Evaluation of Multidisciplinary Derivatives Using
             a Graph-Based Problem Formulation in OpenMDAO},
    Year = {2014}
}"""


class Problem(object):
    """
    Top-level container for the systems and drivers.

    Attributes
    ----------
    model : <System>
        Pointer to the top-level <System> object (root node in the tree).
    comm : MPI.Comm or <FakeComm>
        The global communicator.
    driver : <Driver>
        Slot for the driver. The default driver is `Driver`, which just runs
        the model once.
    _mode : 'fwd' or 'rev'
        Derivatives calculation mode, 'fwd' for forward, and 'rev' for
        reverse (adjoint).
    _use_ref_vector : bool
        If True, allocate vectors to store ref. values.
    _solver_print_cache : list
        Allows solver iprints to be set to requested values after setup calls.
    _initial_condition_cache : dict
        Any initial conditions that are set at the problem level via setitem are cached here
        until they can be processed.
    _setup_status : int
        Current status of the setup in _model.
        0 -- Newly initialized problem or newly added model.
        1 -- The `setup` method has been called, but vectors not initialized.
        2 -- The `final_setup` has been run, everything ready to run.
    cite : str
        Listing of relevant citataions that should be referenced when
        publishing work that uses this class.
    recording_options : <OptionsDictionary>
        Dictionary with problem recording options.
    _rec_mgr : <RecordingManager>
        Object that manages all recorders added to this problem.
    _vars_to_record: dict
        Dict of lists of var names indicating what to record
    """

    _post_setup_func = None

    def __init__(self, model=None, driver=None, comm=None, use_ref_vector=True, root=None):
        """
        Initialize attributes.

        Parameters
        ----------
        model : <System> or None
            The top-level <System>. If not specified, an empty <Group> will be created.
        driver : <Driver> or None
            The driver for the problem. If not specified, a simple "Run Once" driver will be used.
        comm : MPI.Comm or <FakeComm> or None
            The global communicator.
        use_ref_vector : bool
            If True, allocate vectors to store ref. values.
        root : <System> or None
            Deprecated kwarg for `model`.
        """
        self.cite = CITATION

        if comm is None:
            try:
                from mpi4py import MPI
                comm = MPI.COMM_WORLD
            except ImportError:
                comm = FakeComm()

        if root is not None:
            if model is not None:
                raise ValueError("Cannot specify both 'root' and 'model'. "
                                 "'root' has been deprecated, please use 'model'.")

            warn_deprecation("The 'root' argument provides backwards compatibility "
                             "with OpenMDAO <= 1.x ; use 'model' instead.")

            model = root

        if model is None:
            self.model = Group()
        elif isinstance(model, System):
            self.model = model
        else:
            raise TypeError("The value provided for 'model' is not a valid System.")

        if driver is None:
            self.driver = Driver()
        elif isinstance(driver, Driver):
            self.driver = driver
        else:
            raise TypeError("The value provided for 'driver' is not a valid Driver.")

        self.comm = comm

        self._use_ref_vector = use_ref_vector
        self._solver_print_cache = []

        self._mode = None  # mode is assigned in setup()

        recording_iteration.stack = []

        self._initial_condition_cache = {}

        # Status of the setup of _model.
        # 0 -- Newly initialized problem or newly added model.
        # 1 -- The `setup` method has been called, but vectors not initialized.
        # 2 -- The `final_setup` has been run, everything ready to run.
        self._setup_status = 0

        self._rec_mgr = RecordingManager()
        self._vars_to_record = {
            'desvarnames': set(),
            'objectivenames': set(),
            'constraintnames': set(),
        }

        # Case recording options
        self.recording_options = OptionsDictionary()

        self.recording_options.declare('record_metadata', types=bool, default=True,
                                       desc='Record metadata')
        self.recording_options.declare('record_desvars', types=bool, default=True,
                                       desc='Set to True to record design variables at the '
                                            'problem level')
        self.recording_options.declare('record_objectives', types=bool, default=True,
                                       desc='Set to True to record objectives at the problem level')
        self.recording_options.declare('record_constraints', types=bool, default=True,
                                       desc='Set to True to record constraints at the '
                                            'problem level')
        self.recording_options.declare('includes', types=list, default=['*'],
                                       desc='Patterns for variables to include in recording')
        self.recording_options.declare('excludes', types=list, default=[],
                                       desc='Patterns for vars to exclude in recording '
                                            '(processed post-includes)')

    def __getitem__(self, name):
        """
        Get an output/input variable.

        Parameters
        ----------
        name : str
            Promoted or relative variable name in the root system's namespace.

        Returns
        -------
        float or ndarray
            the requested output/input variable.
        """
        # Caching only needed if vectors aren't allocated yet.
        if self._setup_status == 1:

            # We have set and cached already
            if name in self._initial_condition_cache:
                val = self._initial_condition_cache[name]

            # Vector not setup, so we need to pull values from saved metadata request.
            else:
                proms = self.model._var_allprocs_prom2abs_list
                meta = self.model._var_abs2meta
                if name in meta:
                    if isinstance(self.model, Group) and name in self.model._conn_abs_in2out:
                        src_name = self.model._conn_abs_in2out[name]
                        val = meta[src_name]['value']
                    else:
                        val = meta[name]['value']

                elif name in proms['input']:
                    abs_name = proms['input'][name][0]
                    if isinstance(self.model, Group) and abs_name in self.model._conn_abs_in2out:
                        src_name = self.model._conn_abs_in2out[abs_name]
                        # So, if the inputs and outputs are promoted to the same name, then we
                        # allow getitem, but if they aren't, then we raise an error due to non
                        # uniqueness.
                        if name not in proms['output']:
                            # This triggers a check for unconnected non-unique inputs, and
                            # raises the same error as vector access.
                            abs_name = prom_name2abs_name(self.model, name, 'input')
                        val = meta[src_name]['value']
                    else:
                        # This triggers a check for unconnected non-unique inputs, and
                        # raises the same error as vector access.
                        abs_name = prom_name2abs_name(self.model, name, 'input')
                        val = meta[abs_name]['value']

                elif name in proms['output']:
                    abs_name = prom_name2abs_name(self.model, name, 'output')
                    val = meta[abs_name]['value']

                else:
                    msg = 'Variable name "{}" not found.'
                    raise KeyError(msg.format(name))

                self._initial_condition_cache[name] = val

        elif name in self.model._outputs:
            val = self.model._outputs[name]

        elif name in self.model._inputs:
            val = self.model._inputs[name]

        else:
            msg = 'Variable name "{}" not found.'
            raise KeyError(msg.format(name))

        # Need to cache the "get" in case the user calls in-place numpy operations.
        self._initial_condition_cache[name] = val

        return val

    def get_val(self, name, units=None, indices=None):
        """
        Get an output/input variable.

        Function is used if you want to specify display units.

        Parameters
        ----------
        name : str
            Promoted or relative variable name in the root system's namespace.
        units : str, optional
            Units to convert to before upon return.
        indices : int or list of ints or tuple of ints or int ndarray or Iterable or None, optional
            Indices or slice to return.

        Returns
        -------
        float or ndarray
            The requested output/input variable.
        """
        val = self[name]

        if indices is not None:
            val = val[indices]

        if units is not None:
            base_units = self._get_units(name)

            if base_units is None:
                msg = "Incompatible units for conversion: '{}' and '{}'."
                raise TypeError(msg.format(base_units, units))

            try:
                scale, offset = get_conversion(base_units, units)
            except TypeError:
                msg = "Incompatible units for conversion: '{}' and '{}'."
                raise TypeError(msg.format(base_units, units))

            val = (val + offset) * scale

        return val

    def _get_units(self, name):
        """
        Get the units for a variable name.

        Parameters
        ----------
        name : str
            Promoted or relative variable name in the root system's namespace.

        Returns
        -------
        str
            Unit string.
        """
        if self._setup_status == 1:
            proms = self.model._var_allprocs_prom2abs_list
            meta = self.model._var_abs2meta
            if name in meta:
                units = meta[name]['units']

            elif name in proms['input']:
                # This triggers a check for unconnected non-unique inputs, and
                # raises the same error as vector access.
                abs_name = prom_name2abs_name(self.model, name, 'input')
                units = meta[abs_name]['units']

            elif name in proms['output']:
                abs_name = prom_name2abs_name(self.model, name, 'output')
                units = meta[abs_name]['units']

            else:
                msg = 'Variable name "{}" not found.'
                raise KeyError(msg.format(name))

        elif name in self.model._outputs:
            try:
                units = self.model._var_abs2meta[name]['units']
            except KeyError:
                abs_name = self.model._var_allprocs_prom2abs_list['output'][name][0]
                units = self.model._var_abs2meta[abs_name]['units']

        elif name in self.model._inputs:
            try:
                units = self.model._var_abs2meta[name]['units']
            except KeyError:
                abs_name = self.model._var_allprocs_prom2abs_list['input'][name][0]
                units = self.model._var_abs2meta[abs_name]['units']

        else:
            msg = 'Variable name "{}" not found.'
            raise KeyError(msg.format(name))

        return units

    def __setitem__(self, name, value):
        """
        Set an output/input variable.

        Parameters
        ----------
        name : str
            Promoted or relative variable name in the root system's namespace.
        value : float or ndarray or list
            value to set this variable to.
        """
        # Caching only needed if vectors aren't allocated yet.
        if self._setup_status == 1:
            self._initial_condition_cache[name] = value
        else:
            if self.model._outputs and name in self.model._outputs:
                self.model._outputs[name] = value
            elif self.model._inputs and name in self.model._inputs:
                self.model._inputs[name] = value
            else:
                msg = 'Variable name "{}" not found.'
                raise KeyError(msg.format(name))

    def set_val(self, name, value, units=None, indices=None):
        """
        Set an output/input variable.

        Function is used if you want to set a value using a different unit.

        Parameters
        ----------
        name : str
            Promoted or relative variable name in the root system's namespace.
        value : float or ndarray or list
            Value to set this variable to.
        units : str, optional
            Units that value is defined in.
        indices : int or list of ints or tuple of ints or int ndarray or Iterable or None, optional
            Indices or slice to set to specified value.
        """
        if units is not None:
            base_units = self._get_units(name)

            if base_units is None:
                msg = "Incompatible units for conversion: '{}' and '{}'."
                raise TypeError(msg.format(units, base_units))

            try:
                scale, offset = get_conversion(units, base_units)
            except TypeError:
                msg = "Incompatible units for conversion: '{}' and '{}'."
                raise TypeError(msg.format(units, base_units))

            value = (value + offset) * scale

        if indices is not None:
            self[name][indices] = value
        else:
            self[name] = value

    def _set_initial_conditions(self):
        """
        Set all initial conditions that have been saved in cache after setup.
        """
        for name, value in iteritems(self._initial_condition_cache):
            self[name] = value

        # Clean up cache
        self._initial_condition_cache = {}

    @property
    def root(self):
        """
        Provide 'root' property for backwards compatibility.

        Returns
        -------
        <Group>
            reference to the 'model' property.
        """
        warn_deprecation("The 'root' property provides backwards compatibility "
                         "with OpenMDAO <= 1.x ; use 'model' instead.")
        return self.model

    @root.setter
    def root(self, model):
        """
        Provide for setting the 'root' property for backwards compatibility.

        Parameters
        ----------
        model : <Group>
            reference to a <Group> to be assigned to the 'model' property.
        """
        warn_deprecation("The 'root' property provides backwards compatibility "
                         "with OpenMDAO <= 1.x ; use 'model' instead.")
        self.model = model

    def run_model(self, case_prefix=None, reset_iter_counts=True):
        """
        Run the model by calling the root system's solve_nonlinear.

        Parameters
        ----------
        case_prefix : str or None
            Prefix to prepend to coordinates when recording.

        reset_iter_counts : bool
            If True and model has been run previously, reset all iteration counters.

        Returns
        -------
        boolean
            Failure flag; True if failed to converge, False is successful.
        float
            relative error.
        float
            absolute error.
        """
        if self._mode is None:
            raise RuntimeError("The `setup` method must be called before `run_model`.")

        if case_prefix:
            if not isinstance(case_prefix, str):
                raise TypeError("The 'case_prefix' argument should be a string.")
            recording_iteration.prefix = case_prefix
        else:
            recording_iteration.prefix = None

        if self.model.iter_count > 0 and reset_iter_counts:
            self.driver.iter_count = 0
            self.model._reset_iter_counts()

        self.final_setup()
        self.model._clear_iprint()
        return self.model.run_solve_nonlinear()

    def run_driver(self, case_prefix=None, reset_iter_counts=True):
        """
        Run the driver on the model.

        Parameters
        ----------
        case_prefix : str or None
            Prefix to prepend to coordinates when recording.

        reset_iter_counts : bool
            If True and model has been run previously, reset all iteration counters.

        Returns
        -------
        boolean
            Failure flag; True if failed to converge, False is successful.
        """
        if self._mode is None:
            raise RuntimeError("The `setup` method must be called before `run_driver`.")

        if case_prefix:
            if not isinstance(case_prefix, str):
                raise TypeError("The 'case_prefix' argument should be a string.")
            recording_iteration.prefix = case_prefix
        else:
            recording_iteration.prefix = None

        if self.model.iter_count > 0 and reset_iter_counts:
            self.driver.iter_count = 0
            self.model._reset_iter_counts()

        self.final_setup()
        self.model._clear_iprint()
        with self.model._scaled_context_all():
            return self.driver.run()

    def run_once(self):
        """
        Backward compatible call for run_model.

        Returns
        -------
        boolean
            Failure flag; True if failed to converge, False is successful.
        float
            relative error.
        float
            absolute error.
        """
        warn_deprecation("The 'run_once' method provides backwards compatibility with "
                         "OpenMDAO <= 1.x ; use 'run_model' instead.")

        return self.run_model()

    def run(self):
        """
        Backward compatible call for run_driver.

        Returns
        -------
        boolean
            Failure flag; True if failed to converge, False is successful.
        """
        warn_deprecation("The 'run' method provides backwards compatibility with "
                         "OpenMDAO <= 1.x ; use 'run_driver' instead.")

        return self.run_driver()

    def _setup_recording(self):
        """
        Set up case recording.
        """
        model = self.model
        driver = self.driver

        mydesvars = myobjectives = myconstraints = set()

        incl = self.recording_options['includes']
        excl = self.recording_options['excludes']

        rec_desvars = self.recording_options['record_desvars']
        rec_objectives = self.recording_options['record_objectives']
        rec_constraints = self.recording_options['record_constraints']

        all_desvars = {n for n in driver._designvars
                       if check_path(n, incl, excl, True)}
        all_objectives = {n for n in driver._objs
                          if check_path(n, incl, excl, True)}
        all_constraints = {n for n in driver._cons
                           if check_path(n, incl, excl, True)}
        if rec_desvars:
            mydesvars = all_desvars

        if rec_objectives:
            myobjectives = all_objectives

        if rec_constraints:
            myconstraints = all_constraints

        # get the includes that were requested for this Driver recording
        if incl:
            # The my* variables are sets

            # First gather all of the desired outputs
            # The following might only be the local vars if MPI
            mysystem_outputs = {n for n in model._outputs
                                if check_path(n, incl, excl)}

            # If MPI, and on rank 0, need to gather up all the variables
            #    even those not local to rank 0
            if MPI:
                all_vars = model.comm.gather(mysystem_outputs, root=0)
                if MPI.COMM_WORLD.rank == 0:
                    mysystem_outputs = all_vars[-1]
                    for d in all_vars[:-1]:
                        mysystem_outputs.update(d)

            # de-duplicate mysystem_outputs
            mysystem_outputs = mysystem_outputs.difference(all_desvars, all_objectives,
                                                           all_constraints)

        if MPI:  # filter based on who owns the variables
            # TODO Eventually, we think we can get rid of this next check. But to be safe,
            #       we are leaving it in there.
            if not model.is_active():
                raise RuntimeError("RecordingManager.startup should never be called when "
                                   "running in parallel on an inactive System")
            rrank = self.comm.rank
            rowned = model._owning_rank
            mydesvars = [n for n in mydesvars if rrank == rowned[n]]
            myobjectives = [n for n in myobjectives if rrank == rowned[n]]
            myconstraints = [n for n in myconstraints if rrank == rowned[n]]

        self._filtered_vars_to_record = {
            'des': mydesvars,
            'obj': myobjectives,
            'con': myconstraints,
        }

        self._rec_mgr.startup(self)
        if self.recording_options['record_metadata']:
            self._rec_mgr.record_metadata(self)

    def add_recorder(self, recorder):
        """
        Add a recorder to the problem.

        Parameters
        ----------
        recorder : BaseRecorder
           A recorder instance.
        """
        self._rec_mgr.append(recorder)

    def cleanup(self):
        """
        Clean up resources prior to exit.
        """
        self.driver.cleanup()
        for system in self.model.system_iter(include_self=True, recurse=True):
            system.cleanup()

    def record_iteration(self, case_name):
        """
        Record the variables at the Problem level.

        Parameters
        ----------
        case_name : str
            Name used to identify this Problem case.
        """
        if not self._rec_mgr._recorders:
            return

        # Get the data to record (collective calls that get across all ranks)
        opts = self.recording_options
        filt = self._filtered_vars_to_record

        model = self.model
        driver = self.driver

        if opts['record_desvars']:
            des_vars = driver.get_design_var_values()
        else:
            des_vars = {}

        if opts['record_objectives']:
            obj_vars = driver.get_objective_values()
        else:
            obj_vars = {}

        if opts['record_constraints']:
            con_vars = driver.get_constraint_values()
        else:
            con_vars = {}

        des_vars = {name: des_vars[name] for name in filt['des']}
        obj_vars = {name: obj_vars[name] for name in filt['obj']}
        con_vars = {name: con_vars[name] for name in filt['con']}

        if MPI:
            des_vars = model._gather_vars(model, des_vars)
            obj_vars = model._gather_vars(model, obj_vars)
            con_vars = model._gather_vars(model, con_vars)

        outs = {}
        if not MPI or model.comm.rank == 0:
            outs.update(des_vars)
            outs.update(obj_vars)
            outs.update(con_vars)

        data = {
            'out': outs,
        }

        metadata = create_local_meta(case_name)

        self._rec_mgr.record_iteration(self, data, metadata)

    def setup(self, vector_class=None, check=False, logger=None, mode='auto',
              force_alloc_complex=False, distributed_vector_class=PETScVector,
              local_vector_class=DefaultVector):
        """
        Set up the model hierarchy.

        When `setup` is called, the model hierarchy is assembled, the processors are allocated
        (for MPI), and variables and connections are all assigned. This method traverses down
        the model hierarchy to call `setup` on each subsystem, and then traverses up te model
        hierarchy to call `configure` on each subsystem.

        Parameters
        ----------
        vector_class : type
            Reference to an actual <Vector> class; not an instance. This is deprecated. Use
            distributed_vector_class instead.
        check : boolean
            whether to run config check after setup is complete.
        logger : object
            Object for logging config checks if check is True.
        mode : string
            Derivatives calculation mode, 'fwd' for forward, and 'rev' for
            reverse (adjoint). Default is 'auto', which will pick 'fwd' or 'rev' based on
            the direction resulting in the smallest number of linear solves required to
            compute derivatives.
        force_alloc_complex : bool
            Force allocation of imaginary part in nonlinear vectors. OpenMDAO can generally
            detect when you need to do this, but in some cases (e.g., complex step is used
            after a reconfiguration) you may need to set this to True.
        distributed_vector_class : type
            Reference to the <Vector> class or factory function used to instantiate vectors
            and associated transfers involved in interprocess communication.
        local_vector_class : type
            Reference to the <Vector> class or factory function used to instantiate vectors
            and associated transfers involved in intraprocess communication.

        Returns
        -------
        self : <Problem>
            this enables the user to instantiate and setup in one line.
        """
        model = self.model
        model.force_alloc_complex = force_alloc_complex
        comm = self.comm

        if vector_class is not None:
            warn_deprecation("'vector_class' has been deprecated. Use "
                             "'distributed_vector_class' and/or 'local_vector_class' instead.")
            distributed_vector_class = vector_class

        # PETScVector is required for MPI
        if comm.size > 1:
            if PETScVector is None:
                raise ValueError("Attempting to run in parallel under MPI but PETScVector could not"
                                 "be imported.")
            elif distributed_vector_class is not PETScVector:
                raise ValueError("The `distributed_vector_class` argument must be `PETScVector` "
                                 "when running in parallel under MPI but '%s' was specified."
                                 % distributed_vector_class.__name__)

        if mode not in ['fwd', 'rev', 'auto']:
            msg = "Unsupported mode: '%s'. Use either 'fwd' or 'rev'." % mode
            raise ValueError(msg)

        self._mode = self._orig_mode = mode

        model_comm = self.driver._setup_comm(comm)

        model._setup(model_comm, 'full', mode, distributed_vector_class, local_vector_class)

        # Cache all args for final setup.
        self._check = check
        self._logger = logger
        self._force_alloc_complex = force_alloc_complex

        self._setup_status = 1

        return self

    def final_setup(self):
        """
        Perform final setup phase on problem in preparation for run.

        This is the second phase of setup, and is done automatically at the start of `run_driver`
        and `run_model`. At the beginning of final_setup, we have a model hierarchy with defined
        variables, solvers, case_recorders, and derivative settings. During this phase, the vectors
        are created and populated, the drivers and solvers are initialized, and the recorders are
        started, and the rest of the framework is prepared for execution.
        """
        response_size, desvar_size = self.driver._update_voi_meta(self.model)

        # update mode if it's been set to 'auto'
        if self._orig_mode == 'auto':
            mode = 'rev' if response_size < desvar_size else 'fwd'
            self._mode = mode
        else:
            mode = self._orig_mode

        if self._setup_status < 2:
            self.model._final_setup(self.comm, 'full',
                                    force_alloc_complex=self._force_alloc_complex)

        self.driver._setup_driver(self)

        coloring_info = self.driver._simul_coloring_info
        if coloring_info and coloring._use_sparsity:
            # if we're using simultaneous derivatives then our effective size is less
            # than the full size
            if 'fwd' in coloring_info and 'rev' in coloring_info:
                pass  # we're doing both!
            elif mode in coloring_info:
                lists = coloring_info[mode][0]
                if lists:
                    size = len(lists[0])  # lists[0] is the uncolored row/col indices
                    size += len(lists) - 1
                if mode == 'fwd':
                    desvar_size = size
                else:  # rev
                    response_size = size

        if ((mode == 'fwd' and desvar_size > response_size) or
                (mode == 'rev' and response_size > desvar_size)):
            warnings.warn("Inefficient choice of derivative mode.  You chose '%s' for a "
                          "problem with %d design variables and %d response variables "
                          "(objectives and nonlinear constraints)." %
                          (mode, desvar_size, response_size), RuntimeWarning)

        self._setup_recording()

        # Now that setup has been called, we can set the iprints.
        for items in self._solver_print_cache:
            self.set_solver_print(level=items[0], depth=items[1], type_=items[2])

        if self._check and self.comm.rank == 0:
            check_config(self, self._logger)

        if self._setup_status < 2:
            self._setup_status = 2
            self._set_initial_conditions()

        # check for post-setup hook
        if Problem._post_setup_func is not None:
            Problem._post_setup_func(self)

    def check_partials(self, out_stream=_DEFAULT_OUT_STREAM, includes=None, excludes=None,
                       compact_print=False, abs_err_tol=1e-6, rel_err_tol=1e-6,
                       method='fd', step=None, form='forward', step_calc='abs',
                       force_dense=True, show_only_incorrect=False):
        """
        Check partial derivatives comprehensively for all components in your model.

        Parameters
        ----------
        out_stream : file-like object
            Where to send human readable output. By default it goes to stdout.
            Set to None to suppress.
        includes : None or list_like
            List of glob patterns for pathnames to include in the check. Default is None, which
            includes all components in the model.
        excludes : None or list_like
            List of glob patterns for pathnames to exclude from the check. Default is None, which
            excludes nothing.
        compact_print : bool
            Set to True to just print the essentials, one line per unknown-param pair.
        abs_err_tol : float
            Threshold value for absolute error.  Errors about this value will have a '*' displayed
            next to them in output, making them easy to search for. Default is 1.0E-6.
        rel_err_tol : float
            Threshold value for relative error.  Errors about this value will have a '*' displayed
            next to them in output, making them easy to search for. Note at times there may be a
            significant relative error due to a minor absolute error.  Default is 1.0E-6.
        method : str
            Method, 'fd' for finite difference or 'cs' for complex step. Default is 'fd'.
        step : float
            Step size for approximation. Default is None, which means 1e-6 for 'fd' and 1e-40 for
            'cs'.
        form : string
            Form for finite difference, can be 'forward', 'backward', or 'central'. Default
            'forward'.
        step_calc : string
            Step type for finite difference, can be 'abs' for absolute', or 'rel' for relative.
            Default is 'abs'.
        force_dense : bool
            If True, analytic derivatives will be coerced into arrays. Default is True.
        show_only_incorrect : bool, optional
            Set to True if output should print only the subjacs found to be incorrect.

        Returns
        -------
        dict of dicts of dicts
            First key:
                is the component name;
            Second key:
                is the (output, input) tuple of strings;
            Third key:
                is one of ['rel error', 'abs error', 'magnitude', 'J_fd', 'J_fwd', 'J_rev'];

            For 'rel error', 'abs error', 'magnitude' the value is: A tuple containing norms for
                forward - fd, adjoint - fd, forward - adjoint.
            For 'J_fd', 'J_fwd', 'J_rev' the value is: A numpy array representing the computed
                Jacobian for the three different methods of computation.
        """
        if self._setup_status < 2:
            self.final_setup()

        model = self.model

        # TODO: Once we're tracking iteration counts, run the model if it has not been run before.

        includes = [includes] if isinstance(includes, str) else includes
        excludes = [excludes] if isinstance(excludes, str) else excludes

        comps = []
        for comp in model.system_iter(typ=Component, include_self=True):
            if isinstance(comp, IndepVarComp):
                continue

            name = comp.pathname

            # Process includes
            if includes is not None:
                for pattern in includes:
                    if fnmatchcase(name, pattern):
                        break
                else:
                    continue

            # Process excludes
            if excludes is not None:
                match = False
                for pattern in excludes:
                    if fnmatchcase(name, pattern):
                        match = True
                        break
                if match:
                    continue

            comps.append(comp)

        self.set_solver_print(level=0)

        # This is a defaultdict of (defaultdict of dicts).
        partials_data = defaultdict(lambda: defaultdict(dict))

        # Caching current point to restore after setups.
        input_cache = model._inputs._clone()
        output_cache = model._outputs._clone()

        # Keep track of derivative keys that are declared dependent so that we don't print them
        # unless they are in error.
        indep_key = {}

        # Analytic Jacobians
        for mode in ('fwd', 'rev'):
            model._inputs.set_vec(input_cache)
            model._outputs.set_vec(output_cache)
            # Make sure we're in a valid state
            model.run_apply_nonlinear()

            jac_key = 'J_' + mode

            for comp in comps:

                # Only really need to linearize once.
                if mode == 'fwd':
                    comp.run_linearize()

                explicit = isinstance(comp, ExplicitComponent)
                matrix_free = comp.matrix_free
                c_name = comp.pathname
                indep_key[c_name] = set()

                # TODO: Check deprecated deriv_options.

                with comp._unscaled_context():

                    of_list = list(comp._var_allprocs_prom2abs_list['output'].keys())
                    wrt_list = list(comp._var_allprocs_prom2abs_list['input'].keys())

                    # The only outputs in wrt should be implicit states.
                    if not explicit:
                        wrt_list.extend(of_list)

                    # Matrix-free components need to calculate their Jacobian by matrix-vector
                    # product.
                    if matrix_free:

                        dstate = comp._vectors['output']['linear']
                        if mode == 'fwd':
                            dinputs = comp._vectors['input']['linear']
                            doutputs = comp._vectors['residual']['linear']
                            in_list = wrt_list
                            out_list = of_list
                        else:
                            dinputs = comp._vectors['residual']['linear']
                            doutputs = comp._vectors['input']['linear']
                            in_list = of_list
                            out_list = wrt_list

                        for inp in in_list:
                            inp_abs = rel_name2abs_name(comp, inp)

                            try:
                                flat_view = dinputs._views_flat[inp_abs]
                            except KeyError:
                                # Implicit state
                                flat_view = dstate._views_flat[inp_abs]

                            n_in = len(flat_view)
                            for idx in range(n_in):

                                dinputs.set_const(0.0)
                                dstate.set_const(0.0)

                                # Dictionary access returns a scaler for 1d input, and we
                                # need a vector for clean code, so use _views_flat.
                                flat_view[idx] = 1.0

                                # Matrix Vector Product
                                comp._apply_linear(None, ['linear'], _contains_all, mode)

                                for out in out_list:
                                    out_abs = rel_name2abs_name(comp, out)

                                    try:
                                        derivs = doutputs._views_flat[out_abs]
                                    except KeyError:
                                        # Implicit state
                                        derivs = dstate._views_flat[out_abs]

                                    if mode == 'fwd':
                                        key = out, inp
                                        deriv = partials_data[c_name][key]

                                        # Allocate first time
                                        if jac_key not in deriv:
                                            shape = (len(derivs), n_in)
                                            deriv[jac_key] = np.zeros(shape)

                                        deriv[jac_key][:, idx] = derivs

                                    else:
                                        key = inp, out
                                        deriv = partials_data[c_name][key]

                                        # Allocate first time
                                        if jac_key not in deriv:
                                            shape = (n_in, len(derivs))
                                            deriv[jac_key] = np.zeros(shape)

                                        deriv[jac_key][idx, :] = derivs

                    # These components already have a Jacobian with calculated derivatives.
                    else:
                        subjacs = comp._jacobian._subjacs_info

                        for rel_key in product(of_list, wrt_list):
                            abs_key = rel_key2abs_key(comp, rel_key)
                            of, wrt = abs_key

                            # No need to calculate partials; they are already stored
                            try:
                                deriv_value = subjacs[abs_key]['value']
                                rows = subjacs[abs_key]['rows']
                            except KeyError:
                                deriv_value = rows = None

                            # Testing for pairs that are not dependent so that we suppress printing
                            # them unless the fd is non zero. Note: subjacs_info is empty for
                            # undeclared partials, which is the default behavior now.
                            try:
                                if not subjacs[abs_key]['dependent']:
                                    indep_key[c_name].add(rel_key)
                            except KeyError:
                                indep_key[c_name].add(rel_key)

                            if deriv_value is None:
                                # Missing derivatives are assumed 0.
                                in_size = comp._var_abs2meta[wrt]['size']
                                out_size = comp._var_abs2meta[of]['size']
                                deriv_value = np.zeros((out_size, in_size))

                            if force_dense:
                                if rows is not None:
                                    try:
                                        in_size = comp._var_abs2meta[wrt]['size']
                                    except KeyError:
                                        in_size = comp._var_abs2meta[wrt]['size']
                                    out_size = comp._var_abs2meta[of]['size']
                                    tmp_value = np.zeros((out_size, in_size))
                                    # if a scalar value is provided (in declare_partials),
                                    # expand to the correct size array value for zipping
                                    if deriv_value.size == 1:
                                        deriv_value *= np.ones(rows.size)
                                    for i, j, val in zip(rows, subjacs[abs_key]['cols'],
                                                         deriv_value):
                                        tmp_value[i, j] += val
                                    deriv_value = tmp_value

                                elif sparse.issparse(deriv_value):
                                    deriv_value = deriv_value.todense()

                            partials_data[c_name][rel_key][jac_key] = deriv_value.copy()

        model._inputs.set_vec(input_cache)
        model._outputs.set_vec(output_cache)
        model.run_apply_nonlinear()

        # Finite Difference to calculate Jacobian
        jac_key = 'J_fd'
        alloc_complex = model._outputs._alloc_complex
        all_fd_options = {}
        comps_could_not_cs = set()
        for comp in comps:

            c_name = comp.pathname
            all_fd_options[c_name] = {}
            explicit = isinstance(comp, ExplicitComponent)

            approximations = {'fd': FiniteDifference(),
                              'cs': ComplexStep()}

            of = list(comp._var_allprocs_prom2abs_list['output'].keys())
            wrt = list(comp._var_allprocs_prom2abs_list['input'].keys())

            # The only outputs in wrt should be implicit states.
            if not explicit:
                wrt.extend(of)

            # Load up approximation objects with the requested settings.
            local_opts = comp._get_check_partial_options()
            for rel_key in product(of, wrt):
                abs_key = rel_key2abs_key(comp, rel_key)
                local_wrt = rel_key[1]

                # Determine if fd or cs.
                if local_wrt in local_opts:
                    local_method = local_opts[local_wrt]['method']
                    if local_method:
                        method = local_method

                # We can't use CS if we haven't allocated a complex vector, so we fall back on fd.
                if method == 'cs' and not alloc_complex:
                    comps_could_not_cs.add(c_name)
                    method = 'fd'

                fd_options = {'order': None,
                              'method': method}

                if method == 'cs':
                    defaults = DEFAULT_CS_OPTIONS

                    fd_options['form'] = None
                    fd_options['step_calc'] = None

                elif method == 'fd':
                    defaults = DEFAULT_FD_OPTIONS

                    fd_options['form'] = form
                    fd_options['step_calc'] = step_calc

                if step:
                    fd_options['step'] = step
                else:
                    fd_options['step'] = defaults['step']

                # Precedence: component options > global options > defaults
                if local_wrt in local_opts:
                    for name in ['form', 'step', 'step_calc']:
                        value = local_opts[local_wrt][name]
                        if value is not None:
                            fd_options[name] = value

                all_fd_options[c_name][local_wrt] = fd_options

                approximations[fd_options['method']].add_approximation(abs_key, fd_options)

            approx_jac = {}
            for approximation in itervalues(approximations):
<<<<<<< HEAD
                approximation._init_approximations()

=======
>>>>>>> 3ee567e3
                # Perform the FD here.
                approximation.compute_approximations(comp, jac=approx_jac)

            for rel_key, partial in iteritems(approx_jac):
                abs_key = rel_key2abs_key(comp, rel_key)
                partials_data[c_name][rel_key][jac_key] = partial

        # Conversion of defaultdict to dicts
        partials_data = {comp_name: dict(outer) for comp_name, outer in iteritems(partials_data)}

        if out_stream == _DEFAULT_OUT_STREAM:
            out_stream = sys.stdout

        if len(comps_could_not_cs) > 0:
            msg = "The following components requested complex step, but force_alloc_complex " + \
                  "has not been set to True, so finite difference was used: "
            msg += str(list(comps_could_not_cs))
            msg += "\nTo enable complex step, specify 'force_alloc_complex=True' when calling " + \
                   "setup on the problem, e.g. 'problem.setup(force_alloc_complex=True)'"
            warnings.warn(msg)

        _assemble_derivative_data(partials_data, rel_err_tol, abs_err_tol, out_stream,
                                  compact_print, comps, all_fd_options, indep_key=indep_key,
                                  all_comps_provide_jacs=not self.model.matrix_free,
                                  show_only_incorrect=show_only_incorrect)

        return partials_data

    def check_totals(self, of=None, wrt=None, out_stream=_DEFAULT_OUT_STREAM, compact_print=False,
                     driver_scaling=False, abs_err_tol=1e-6, rel_err_tol=1e-6,
                     method='fd', step=None, form='forward', step_calc='abs'):
        """
        Check total derivatives for the model vs. finite difference.

        Parameters
        ----------
        of : list of variable name strings or None
            Variables whose derivatives will be computed. Default is None, which
            uses the driver's objectives and constraints.
        wrt : list of variable name strings or None
            Variables with respect to which the derivatives will be computed.
            Default is None, which uses the driver's desvars.
        out_stream : file-like object
            Where to send human readable output. By default it goes to stdout.
            Set to None to suppress.
        compact_print : bool
            Set to True to just print the essentials, one line per unknown-param pair.
        driver_scaling : bool
            Set to True to scale derivative values by the quantities specified when the desvars and
            responses were added. Default if False, which is unscaled.
        abs_err_tol : float
            Threshold value for absolute error.  Errors about this value will have a '*' displayed
            next to them in output, making them easy to search for. Default is 1.0E-6.
        rel_err_tol : float
            Threshold value for relative error.  Errors about this value will have a '*' displayed
            next to them in output, making them easy to search for. Note at times there may be a
            significant relative error due to a minor absolute error.  Default is 1.0E-6.
        method : str
            Method, 'fd' for finite difference or 'cs' for complex step. Default is 'fd'
        step : float
            Step size for approximation. Default is None, which means 1e-6 for 'fd' and 1e-40 for
            'cs'.
        form : string
            Form for finite difference, can be 'forward', 'backward', or 'central'. Default
            'forward'.
        step_calc : string
            Step type for finite difference, can be 'abs' for absolute', or 'rel' for relative.
            Default is 'abs'.

        Returns
        -------
        Dict of Dicts of Tuples of Floats

            First key:
                is the (output, input) tuple of strings;
            Second key:
                is one of ['rel error', 'abs error', 'magnitude', 'fdstep'];

            For 'rel error', 'abs error', 'magnitude' the value is: A tuple containing norms for
                forward - fd, adjoint - fd, forward - adjoint.
        """
        model = self.model

        # TODO: Once we're tracking iteration counts, run the model if it has not been run before.

        with self.model._scaled_context_all():

            # Calculate Total Derivatives
            total_info = _TotalJacInfo(self, of, wrt, False, return_format='flat_dict',
                                       driver_scaling=driver_scaling)
            Jcalc = total_info.compute_totals()

            if step is None:
                if method == 'cs':
                    step = DEFAULT_CS_OPTIONS['step']
                else:
                    step = DEFAULT_FD_OPTIONS['step']

            # Approximate FD
            fd_args = {
                'step': step,
                'form': form,
                'step_calc': step_calc,
            }
            approx = model._owns_approx_jac
            old_jac = model._jacobian

            model.approx_totals(method=method, step=step, form=form,
                                step_calc=step_calc if method is 'fd' else None)
            total_info = _TotalJacInfo(self, of, wrt, False, return_format='flat_dict', approx=True,
                                       driver_scaling=driver_scaling)
            Jfd = total_info.compute_totals_approx(initialize=True)

            # reset the _owns_approx_jac flag after approximation is complete.
            if not approx:
                model._jacobian = old_jac
                model._owns_approx_jac = False

        # Assemble and Return all metrics.
        data = {}
        data[''] = {}
        for key, val in iteritems(Jcalc):
            data[''][key] = {}
            data[''][key]['J_fwd'] = val
            data[''][key]['J_fd'] = Jfd[key]
        fd_args['method'] = 'fd'

        if out_stream == _DEFAULT_OUT_STREAM:
            out_stream = sys.stdout

        _assemble_derivative_data(data, rel_err_tol, abs_err_tol, out_stream, compact_print,
                                  [model], {'': fd_args}, totals=True)
        return data['']

    def compute_totals(self, of=None, wrt=None, return_format='flat_dict', debug_print=False,
                       driver_scaling=False):
        """
        Compute derivatives of desired quantities with respect to desired inputs.

        Parameters
        ----------
        of : list of variable name strings or None
            Variables whose derivatives will be computed. Default is None, which
            uses the driver's objectives and constraints.
        wrt : list of variable name strings or None
            Variables with respect to which the derivatives will be computed.
            Default is None, which uses the driver's desvars.
        return_format : string
            Format to return the derivatives. Can be either 'dict' or 'flat_dict'.
            Default is a 'flat_dict', which returns them in a dictionary whose keys are
            tuples of form (of, wrt).
        debug_print : bool
            Set to True to print out some debug information during linear solve.
        driver_scaling : bool
            Set to True to scale derivative values by the quantities specified when the desvars and
            responses were added. Default if False, which is unscaled.

        Returns
        -------
        derivs : object
            Derivatives in form requested by 'return_format'.
        """
        if self._setup_status < 2:
            self.final_setup()

        with self.model._scaled_context_all():
            if self.model._owns_approx_jac:
                total_info = _TotalJacInfo(self, of, wrt, False, return_format,
                                           approx=True, driver_scaling=driver_scaling)
                return total_info.compute_totals_approx(initialize=True)
            else:
                total_info = _TotalJacInfo(self, of, wrt, False, return_format,
                                           debug_print=debug_print, driver_scaling=driver_scaling)
                return total_info.compute_totals()

    def set_solver_print(self, level=2, depth=1e99, type_='all'):
        """
        Control printing for solvers and subsolvers in the model.

        Parameters
        ----------
        level : int
            iprint level. Set to 2 to print residuals each iteration; set to 1
            to print just the iteration totals; set to 0 to disable all printing
            except for failures, and set to -1 to disable all printing including failures.
        depth : int
            How deep to recurse. For example, you can set this to 0 if you only want
            to print the top level linear and nonlinear solver messages. Default
            prints everything.
        type_ : str
            Type of solver to set: 'LN' for linear, 'NL' for nonlinear, or 'all' for all.
        """
        if (level, depth, type_) not in self._solver_print_cache:
            self._solver_print_cache.append((level, depth, type_))

        self.model._set_solver_print(level=level, depth=depth, type_=type_)

    def list_problem_vars(self,
                          show_promoted_name=True,
                          print_arrays=False,
                          desvar_opts=[],
                          cons_opts=[],
                          objs_opts=[],
                          ):
        """
        Print all design variables and responses (objectives and constraints).

        Parameters
        ----------
        show_promoted_name : bool
            If True, then show the promoted names of the variables.
        print_arrays : bool, optional
            When False, in the columnar display, just display norm of any ndarrays with size > 1.
            The norm is surrounded by vertical bars to indicate that it is a norm.
            When True, also display full values of the ndarray below the row. Format is affected
            by the values set with numpy.set_printoptions
            Default is False.
        desvar_opts : list of str
            List of optional columns to be displayed in the desvars table.
            Allowed values are:
            ['lower', 'upper', 'ref', 'ref0', 'indices', 'adder', 'scaler', 'parallel_deriv_color',
            'vectorize_derivs', 'cache_linear_solution']
        cons_opts : list of str
            List of optional columns to be displayed in the cons table.
            Allowed values are:
            ['lower', 'upper', 'equals', 'ref', 'ref0', 'indices', 'index', 'adder', 'scaler',
            'linear', 'parallel_deriv_color', 'vectorize_derivs',
            'cache_linear_solution']
        objs_opts : list of str
            List of optional columns to be displayed in the objs table.
            Allowed values are:
            ['ref', 'ref0', 'indices', 'adder', 'scaler',
            'parallel_deriv_color', 'vectorize_derivs', 'cache_linear_solution']

        """
        default_col_names = ['name', 'value', 'size']

        # Design vars
        desvars = self.model.get_design_vars()
        header = "Design Variables"
        col_names = default_col_names + desvar_opts
        self._write_var_info_table(header, col_names, desvars,
                                   show_promoted_name=show_promoted_name,
                                   print_arrays=print_arrays,
                                   col_spacing=2)

        # Constraints
        cons = self.model.get_constraints()
        header = "Constraints"
        col_names = default_col_names + cons_opts
        self._write_var_info_table(header, col_names, cons, show_promoted_name=show_promoted_name,
                                   print_arrays=print_arrays,
                                   col_spacing=2)

        objs = self.model.get_objectives()
        header = "Objectives"
        col_names = default_col_names + objs_opts
        self._write_var_info_table(header, col_names, objs, show_promoted_name=show_promoted_name,
                                   print_arrays=print_arrays,
                                   col_spacing=2)

    def _write_var_info_table(self, header, col_names, vars, print_arrays=False,
                              show_promoted_name=True, col_spacing=1):
        """
        Write a table of information for the data in vars.

        Parameters
        ----------
        header : str
            The header line for the table.
        col_names : list of str
            List of column labels.
        vars : OrderedDict
            Keys are variable names and values are metadata for the variables.
        print_arrays : bool, optional
            When False, in the columnar display, just display norm of any ndarrays with size > 1.
            The norm is surrounded by vertical bars to indicate that it is a norm.
            When True, also display full values of the ndarray below the row. Format is affected
            by the values set with numpy.set_printoptions
            Default is False.
        show_promoted_name : bool
            If True, then show the promoted names of the variables.
        col_spacing : int
            Number of spaces between columns in the table.
        """
        abs2prom = self.model._var_abs2prom

        # Get the values for all the elements in the tables
        rows = []
        for name, meta in iteritems(vars):
            row = {}
            for col_name in col_names:
                if col_name == 'name':
                    if show_promoted_name:
                        row[col_name] = name
                    else:
                        if name in abs2prom['input']:
                            row[col_name] = abs2prom['input'][name]
                        else:
                            row[col_name] = abs2prom['output'][name]
                elif col_name == 'value':
                    row[col_name] = self[name]
                else:
                    row[col_name] = meta[col_name]
            rows.append(row)

        col_space = ' ' * col_spacing
        print("-" * len(header))
        print(header)
        print("-" * len(header))

        # loop through the rows finding the max widths
        max_width = {}
        for col_name in col_names:
            max_width[col_name] = len(col_name)
        for row in rows:
            for col_name in col_names:
                cell = row[col_name]
                if isinstance(cell, np.ndarray) and cell.size > 1:
                    out = '|{}|'.format(str(np.linalg.norm(cell)))
                else:
                    out = str(cell)
                max_width[col_name] = max(len(out), max_width[col_name])

        # print col headers
        header_div = ''
        header_col_names = ''
        for col_name in col_names:
            header_div += '-' * max_width[col_name] + col_space
            header_col_names += pad_name(col_name, max_width[col_name], quotes=False) + col_space
        print(header_col_names)
        print(header_div[:-1])

        # print rows with var info
        for row in rows:
            have_array_values = []  # keep track of which values are arrays
            row_string = ''
            for col_name in col_names:
                cell = row[col_name]
                if isinstance(cell, np.ndarray) and cell.size > 1:
                    out = '|{}|'.format(str(np.linalg.norm(cell)))
                    have_array_values.append(col_name)
                else:
                    out = str(cell)
                row_string += pad_name(out, max_width[col_name], quotes=False) + col_space
            print(row_string)

            if print_arrays:
                left_column_width = max_width['name']
                for col_name in have_array_values:
                    print("{}{}:".format((left_column_width + col_spacing) * ' ', col_name))
                    cell = row[col_name]
                    out_str = str(cell)
                    indented_lines = [(left_column_width + col_spacing) * ' ' +
                                      s for s in out_str.splitlines()]
                    print('\n'.join(indented_lines) + '\n')

        print()

    def load_case(self, case):
        """
        Pull all input and output variables from a case into the model.

        Parameters
        ----------
        case : Case object
            A Case from a CaseRecorder file.
        """
        inputs = case.inputs if case.inputs is not None else None
        if inputs:
            for name in inputs.absolute_names():
                if name not in self.model._var_abs_names['input']:
                    raise KeyError("Input variable, '{}', recorded in the case is not "
                                   "found in the model".format(name))
                self[name] = inputs[name]

        outputs = case.outputs if case.outputs is not None else None
        if outputs:
            for name in outputs.absolute_names():
                if name not in self.model._var_abs_names['output']:
                    raise KeyError("Output variable, '{}', recorded in the case is not "
                                   "found in the model".format(name))
                self[name] = outputs[name]

        return


def _assemble_derivative_data(derivative_data, rel_error_tol, abs_error_tol, out_stream,
                              compact_print, system_list, global_options, totals=False,
                              indep_key=None, all_comps_provide_jacs=False,
                              show_only_incorrect=False):
    """
    Compute the relative and absolute errors in the given derivatives and print to the out_stream.

    Parameters
    ----------
    derivative_data : dict
        Dictionary containing derivative information keyed by system name.
    rel_error_tol : float
        Relative error tolerance.
    abs_error_tol : float
        Absolute error tolerance.
    out_stream : file-like object
            Where to send human readable output.
            Set to None to suppress.
    compact_print : bool
        If results should be printed verbosely or in a table.
    system_list : Iterable
        The systems (in the proper order) that were checked.0
    global_options : dict
        Dictionary containing the options for the approximation.
    totals : bool
        Set to True if we are doing check_totals to skip a bunch of stuff.
    indep_key : dict of sets, optional
        Keyed by component name, contains the of/wrt keys that are declared not dependent.
    all_comps_provide_jacs : bool, optional
        Set to True if all components provide a Jacobian (are not matrix-free).
    show_only_incorrect : bool, optional
        Set to True if output should print only the subjacs found to be incorrect.
    """
    nan = float('nan')
    suppress_output = out_stream is None

    if compact_print:
        if totals:
            deriv_line = "{0} wrt {1} | {2:.4e} | {3:.4e} | {4:.4e} | {5:.4e}"
        else:
            if not all_comps_provide_jacs:
                deriv_line = "{0} wrt {1} | {2:.4e} | {3} | {4:.4e} | {5:.4e} | {6} | {7}" \
                             " | {8:.4e} | {9} | {10}"
            else:
                deriv_line = "{0} wrt {1} | {2:.4e} | {3:.4e} | {4:.4e} | {5:.4e}"

    # Keep track of the worst subjac in terms of relative error for fwd and rev
    if not suppress_output and compact_print and not totals:
        worst_subjac_rel_err = 0.0
        worst_subjac = None

    if not suppress_output and not totals and show_only_incorrect:
        out_stream.write('\n** Only writing information about components with '
                         'incorrect Jacobians **\n\n')

    for system in system_list:

        sys_name = system.pathname
        sys_class_name = type(system).__name__

        # Match header to appropriate type.
        if isinstance(system, Component):
            sys_type = 'Component'
        elif isinstance(system, Group):
            sys_type = 'Group'
        else:
            sys_type = type(system).__name__

        if sys_name not in derivative_data:
            msg = "No derivative data found for %s '%s'." % (sys_type, sys_name)
            warnings.warn(msg)
            continue

        derivatives = derivative_data[sys_name]

        if totals:
            sys_name = 'Full Model'

        # Sorted keys ensures deterministic ordering
        sorted_keys = sorted(iterkeys(derivatives))

        if not suppress_output:
            # Need to capture the output of a component's derivative
            # info so that it can be used if that component is the
            # worst subjac. That info is printed at the bottom of all the output
            out_buffer = cStringIO()
            num_bad_jacs = 0  # Keep track of number of bad derivative values for each component
            if out_stream:
                header_str = '-' * (len(sys_name) + len(sys_type) + len(sys_class_name) + 5) + '\n'
                out_buffer.write(header_str)
                out_buffer.write("{}: {} '{}'".format(sys_type, sys_class_name, sys_name) + '\n')
                out_buffer.write(header_str)

            if compact_print:
                # Error Header
                if totals:
                    header = "{0} wrt {1} | {2} | {3} | {4} | {5}"\
                        .format(
                            pad_name('<output>', 30, quotes=True),
                            pad_name('<variable>', 30, quotes=True),
                            pad_name('calc mag.'),
                            pad_name('check mag.'),
                            pad_name('a(cal-chk)'),
                            pad_name('r(cal-chk)'),
                        )
                else:
                    max_width_of = len("'<output>'")
                    max_width_wrt = len("'<variable>'")
                    for of, wrt in sorted_keys:
                        max_width_of = max(max_width_of, len(of) + 2)  # 2 to include quotes
                        max_width_wrt = max(max_width_wrt, len(wrt) + 2)

                    if not all_comps_provide_jacs:
                        header = \
                            "{0} wrt {1} | {2} | {3} | {4} | {5} | {6} | {7} | {8} | {9} | {10}" \
                            .format(
                                pad_name('<output>', max_width_of, quotes=True),
                                pad_name('<variable>', max_width_wrt, quotes=True),
                                pad_name('fwd mag.'),
                                pad_name('rev mag.'),
                                pad_name('check mag.'),
                                pad_name('a(fwd-chk)'),
                                pad_name('a(rev-chk)'),
                                pad_name('a(fwd-rev)'),
                                pad_name('r(fwd-chk)'),
                                pad_name('r(rev-chk)'),
                                pad_name('r(fwd-rev)')
                            )
                    else:
                        header = "{0} wrt {1} | {2} | {3} | {4} | {5}"\
                            .format(
                                pad_name('<output>', max_width_of, quotes=True),
                                pad_name('<variable>', max_width_wrt, quotes=True),
                                pad_name('fwd mag.'),
                                pad_name('check mag.'),
                                pad_name('a(fwd-chk)'),
                                pad_name('r(fwd-chk)'),
                            )
                if out_stream:
                    out_buffer.write(header + '\n')
                    out_buffer.write('-' * len(header) + '\n' + '\n')

        for of, wrt in sorted_keys:

            derivative_info = derivatives[of, wrt]
            forward = derivative_info['J_fwd']
            if not totals:
                reverse = derivative_info.get('J_rev')
            fd = derivative_info['J_fd']

            fwd_error = np.linalg.norm(forward - fd)
            if totals:
                rev_error = fwd_rev_error = None
            else:
                rev_error = np.linalg.norm(reverse - fd)
                fwd_rev_error = np.linalg.norm(forward - reverse)

            fwd_norm = np.linalg.norm(forward)
            if totals:
                rev_norm = None
            else:
                rev_norm = np.linalg.norm(reverse)
            fd_norm = np.linalg.norm(fd)

            derivative_info['abs error'] = abs_err = ErrorTuple(fwd_error, rev_error, fwd_rev_error)
            derivative_info['magnitude'] = magnitude = MagnitudeTuple(fwd_norm, rev_norm, fd_norm)

            if fd_norm == 0.:
                derivative_info['rel error'] = rel_err = ErrorTuple(nan, nan, nan)
            else:
                if totals:
                    derivative_info['rel error'] = rel_err = ErrorTuple(fwd_error / fd_norm,
                                                                        nan,
                                                                        nan)
                else:
                    derivative_info['rel error'] = rel_err = ErrorTuple(fwd_error / fd_norm,
                                                                        rev_error / fd_norm,
                                                                        fwd_rev_error / fd_norm)

            # Skip printing the dependent keys if the derivatives are fine.
            if indep_key is not None:
                rel_key = (of, wrt)
                if rel_key in indep_key[sys_name] and fd_norm < abs_error_tol:
                    del derivative_data[sys_name][rel_key]
                    continue

            if not suppress_output:
                if compact_print:
                    if totals:
                        if out_stream:
                            out_stream.write(deriv_line.format(
                                pad_name(of, 30, quotes=True),
                                pad_name(wrt, 30, quotes=True),
                                magnitude.forward,
                                magnitude.fd,
                                abs_err.forward,
                                rel_err.forward,
                            ) + '\n')
                    else:
                        error_string = ''
                        for error in abs_err:
                            if not np.isnan(error) and error >= abs_error_tol:
                                error_string += ' >ABS_TOL'
                                break

                        # See if this component has the greater
                        # error in the derivative computation
                        # compared to the other components so far
                        is_worst_subjac = False
                        for i, error in enumerate(rel_err):
                            if not np.isnan(error):
                                #  only 1st and 2d errs
                                if i < 2 and error > worst_subjac_rel_err:
                                    worst_subjac_rel_err = error
                                    worst_subjac = (sys_type, sys_class_name, sys_name)
                                    is_worst_subjac = True
                            if not np.isnan(error) and error >= rel_error_tol:
                                error_string += ' >REL_TOL'
                                break

                        if error_string:  # Any error string indicates that at least one of the
                                            # derivative calcs is greater than the rel tolerance
                            num_bad_jacs += 1

                        if out_stream:
                            if not all_comps_provide_jacs:
                                deriv_info_line = \
                                    deriv_line.format(
                                        pad_name(of, max_width_of, quotes=True),
                                        pad_name(wrt, max_width_wrt, quotes=True),
                                        magnitude.forward,
                                        _format_if_not_matrix_free(
                                            system.matrix_free, magnitude.reverse),
                                        magnitude.fd,
                                        abs_err.forward,
                                        _format_if_not_matrix_free(system.matrix_free,
                                                                   abs_err.reverse),
                                        _format_if_not_matrix_free(
                                            system.matrix_free, abs_err.forward_reverse),
                                        rel_err.forward,
                                        _format_if_not_matrix_free(system.matrix_free,
                                                                   rel_err.reverse),
                                        _format_if_not_matrix_free(
                                            system.matrix_free, rel_err.forward_reverse),
                                    )
                            else:
                                deriv_info_line = \
                                    deriv_line.format(
                                        pad_name(of, max_width_of, quotes=True),
                                        pad_name(wrt, max_width_wrt, quotes=True),
                                        magnitude.forward,
                                        magnitude.fd,
                                        abs_err.forward,
                                        rel_err.forward,
                                    )
                            if not show_only_incorrect or error_string:
                                out_buffer.write(deriv_info_line + error_string + '\n')

                            if is_worst_subjac:
                                worst_subjac_line = deriv_info_line
                else:  # not compact print

                    if totals:
                        fd_desc = "{}:{}".format(global_options['']['method'],
                                                 global_options['']['form'])

                    else:
                        fd_desc = "{}:{}".format(global_options[sys_name][wrt]['method'],
                                                 global_options[sys_name][wrt]['form'])

                    # Magnitudes
                    if out_stream:
                        out_buffer.write("  {}: '{}' wrt '{}'".format(sys_name, of, wrt) + '\n')
                        out_buffer.write('    Forward Magnitude : {:.6e}'.format(magnitude.forward)
                                         + '\n')
                    if not totals and system.matrix_free:
                        txt = '    Reverse Magnitude : {:.6e}'
                        if out_stream:
                            out_buffer.write(txt.format(magnitude.reverse) + '\n')
                    if out_stream:
                        out_buffer.write('         Fd Magnitude : {:.6e} ({})'.format(magnitude.fd,
                                         fd_desc) + '\n')
                    # Absolute Errors
                    if totals or not system.matrix_free:
                        error_descs = ('(Jfor  - Jfd) ', )
                    else:
                        error_descs = ('(Jfor  - Jfd) ', '(Jrev  - Jfd) ', '(Jfor  - Jrev)')
                    for error, desc in zip(abs_err, error_descs):
                        error_str = _format_error(error, abs_error_tol)
                        if error_str.endswith('*'):
                            num_bad_jacs += 1
                        if out_stream:
                            out_buffer.write('    Absolute Error {}: {}'.format(desc, error_str) +
                                             '\n')
                    if out_stream:
                        out_buffer.write('\n')

                    # Relative Errors
                    for error, desc in zip(rel_err, error_descs):
                        error_str = _format_error(error, rel_error_tol)
                        if error_str.endswith('*'):
                            num_bad_jacs += 1
                        if out_stream:
                            out_buffer.write('    Relative Error {}: {}'.format(desc, error_str) +
                                             '\n')

                    if out_stream:
                        out_buffer.write('\n')

                    # Raw Derivatives
                    if out_stream:
                        out_buffer.write('    Raw Forward Derivative (Jfor)\n')
                        out_buffer.write(str(forward) + '\n')
                        out_buffer.write('\n')

                    if not totals and system.matrix_free:
                        if out_stream:
                            out_buffer.write('    Raw Reverse Derivative (Jfor)\n')
                            out_buffer.write(str(reverse) + '\n')
                            out_buffer.write('\n')

                    if out_stream:
                        out_buffer.write('    Raw FD Derivative (Jfd)\n')
                        out_buffer.write(str(fd) + '\n')
                        out_buffer.write('\n')

                    if out_stream:
                        out_buffer.write(' -' * 30 + '\n')

                # End of if compact print if/else
            # End of if not suppress_output
        # End of for of, wrt in sorted_keys

        if not show_only_incorrect or num_bad_jacs:
            if out_stream and not suppress_output:
                out_stream.write(out_buffer.getvalue())

    # End of for system in system_list

    if not suppress_output and compact_print and not totals:
        if worst_subjac:
            worst_subjac_header = \
                "Sub Jacobian with Largest Relative Error: {1} '{2}'".format(*worst_subjac)
            out_stream.write('\n' + '#' * len(worst_subjac_header) + '\n')
            out_stream.write("{}\n".format(worst_subjac_header))
            out_stream.write('#' * len(worst_subjac_header) + '\n')
            out_stream.write(header + '\n')
            out_stream.write('-' * len(header) + '\n')
            out_stream.write(worst_subjac_line + '\n')


def _format_if_not_matrix_free(matrix_free, val):
    """
    Return string to represent deriv check value in compact display.

    Parameters
    ----------
    matrix_free : bool
        If True, then the associated Component is matrix-free.
    val : float
        The deriv check value.

    Returns
    -------
    str
        String which is the actual value if matrix-free, otherwise 'n/a'
    """
    if matrix_free:
        return '{0:.4e}'.format(val)
    else:
        return pad_name('n/a')


def _format_error(error, tol):
    """
    Format the error, flagging if necessary.

    Parameters
    ----------
    error : float
        The absolute or relative error.
    tol : float
        Tolerance above which errors are flagged

    Returns
    -------
    str
        Formatted and possibly flagged error.
    """
    if np.isnan(error) or error < tol:
        return '{:.6e}'.format(error)
    return '{:.6e} *'.format(error)<|MERGE_RESOLUTION|>--- conflicted
+++ resolved
@@ -1207,11 +1207,6 @@
 
             approx_jac = {}
             for approximation in itervalues(approximations):
-<<<<<<< HEAD
-                approximation._init_approximations()
-
-=======
->>>>>>> 3ee567e3
                 # Perform the FD here.
                 approximation.compute_approximations(comp, jac=approx_jac)
 
