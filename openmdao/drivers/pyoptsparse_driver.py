"""
OpenMDAO Wrapper for pyoptsparse.

pyoptsparse is based on pyOpt, which is an object-oriented framework for
formulating and solving nonlinear constrained optimization problems, with
additional MPI capability.
"""

from collections import OrderedDict
import json
import signal
import sys
import traceback

import numpy as np
from scipy.sparse import coo_matrix

from pyoptsparse import Optimization

from openmdao.core.analysis_error import AnalysisError
from openmdao.core.driver import Driver, RecordingDebugging
<<<<<<< HEAD
import openmdao.utils.coloring as c_mod
from openmdao.utils.general_utils import warn_deprecation, simple_warning
=======
import openmdao.utils.coloring as coloring_mod
from openmdao.utils.general_utils import simple_warning
>>>>>>> db401085
from openmdao.utils.class_util import weak_method_wrapper
from openmdao.utils.mpi import FakeComm


# names of optimizers that use gradients
grad_drivers = {'CONMIN', 'FSQP', 'IPOPT', 'NLPQLP',
                'PSQP', 'SLSQP', 'SNOPT', 'NLPY_AUGLAG'}

# names of optimizers that allow multiple objectives
multi_obj_drivers = {'NSGA2'}

# All optimizers in pyoptsparse
optlist = ['ALPSO', 'CONMIN', 'FSQP', 'IPOPT', 'NLPQLP',
           'NSGA2', 'PSQP', 'SLSQP', 'SNOPT', 'NLPY_AUGLAG', 'NOMAD']

# All optimizers that require an initial run
run_required = ['NSGA2', 'ALPSO']

CITATIONS = """@article{Hwang_maud_2018
 author = {Hwang, John T. and Martins, Joaquim R.R.A.},
 title = "{A Computational Architecture for Coupling Heterogeneous
          Numerical Models and Computing Coupled Derivatives}",
 journal = "{ACM Trans. Math. Softw.}",
 volume = {44},
 number = {4},
 month = jun,
 year = {2018},
 pages = {37:1--37:39},
 articleno = {37},
 numpages = {39},
 doi = {10.1145/3182393},
 publisher = {ACM},
}
"""


class UserRequestedException(Exception):
    """
    User Requested Exception.

    This exception indicates that the user has requested that SNOPT/pyoptsparse ceases
    model execution and reports to SNOPT that execution should be terminated.
    """

    pass


class pyOptSparseDriver(Driver):
    """
    Driver wrapper for pyoptsparse.

    Pyoptsparse is based on pyOpt, which
    is an object-oriented framework for formulating and solving nonlinear
    constrained optimization problems, with additional MPI capability.
    pypptsparse has interfaces to the following optimizers:
    ALPSO, CONMIN, FSQP, IPOPT, NLPQLP, NSGA2, PSQP, SLSQP,
    SNOPT, NLPY_AUGLAG, NOMAD.
    Note that some of these are not open source and therefore not included
    in the pyoptsparse source code.

    pyOptSparseDriver supports the following:
        equality_constraints

        inequality_constraints

        two_sided_constraints

    Attributes
    ----------
    fail : bool
        Flag that indicates failure of most recent optimization.
    hist_file : str or None
        File location for saving pyopt_sparse optimization history.
        Default is None for no output.
    hotstart_file : str
        Optional file to hot start the optimization.
    opt_settings : dict
        Dictionary for setting optimizer-specific options.
    pyopt_solution : Solution
        Pyopt_sparse solution object.
    _in_user_function :bool
        This is set to True at the start of a pyoptsparse callback to _objfunc and _gradfunc, and
        restored to False at the finish of each callback.
    _indep_list : list
        List of design variables.
    _quantities : list
        Contains the objectives plus nonlinear constraints.
    _signal_cache : <Function>
        Cached function pointer that was assigned as handler for signal defined in option
        user_teriminate_signal.
    _user_termination_flag : bool
        This is set to True when the user sends a signal to terminate the job.
    """

    def __init__(self, **kwargs):
        """
        Initialize pyopt.

        Parameters
        ----------
        **kwargs : dict of keyword arguments
            Keyword arguments that will be mapped into the Driver options.
        """
        super(pyOptSparseDriver, self).__init__(**kwargs)

        # What we support
        self.supports['inequality_constraints'] = True
        self.supports['equality_constraints'] = True
        self.supports['multiple_objectives'] = True
        self.supports['two_sided_constraints'] = True
        self.supports['linear_constraints'] = True
        self.supports['simultaneous_derivatives'] = True
        self.supports['total_jac_sparsity'] = True

        # What we don't support yet
        self.supports['active_set'] = False
        self.supports['integer_design_vars'] = False

        # The user places optimizer-specific settings in here.
        self.opt_settings = {}

        # The user can set a file name here to store history
        self.hist_file = None

        # The user can set a file here to hot start the optimization
        # with a history file
        self.hotstart_file = None

        # We save the pyopt_solution so that it can be queried later on.
        self.pyopt_solution = None

        self._indep_list = []
        self._quantities = []
        self.fail = False
        self._signal_cache = None
        self._user_termination_flag = False
        self._in_user_function = False

        self.cite = CITATIONS

    def _declare_options(self):
        """
        Declare options before kwargs are processed in the init method.
        """
        self.options.declare('optimizer', default='SLSQP', values=optlist,
                             desc='Name of optimizers to use')
        self.options.declare('title', default='Optimization using pyOpt_sparse',
                             desc='Title of this optimization run')
        self.options.declare('print_results', types=bool, default=True,
                             desc='Print pyOpt results if True')
        self.options.declare('gradient method', default='openmdao',
                             values={'openmdao', 'pyopt_fd', 'snopt_fd'},
                             desc='Finite difference implementation to use')
        self.options.declare('user_teriminate_signal', default=signal.SIGUSR1, allow_none=True,
                             desc='OS signal that triggers a clean user-terimnation. Only SNOPT'
                             'supports this option.')

    def _setup_driver(self, problem):
        """
        Prepare the driver for execution.

        This is the final thing to run during setup.

        Parameters
        ----------
        problem : <Problem>
            Pointer to the containing problem.
        """
        super(pyOptSparseDriver, self)._setup_driver(problem)

        self.supports['gradients'] = self.options['optimizer'] in grad_drivers

        if len(self._objs) > 1 and self.options['optimizer'] not in multi_obj_drivers:
            raise RuntimeError('Multiple objectives have been added to pyOptSparseDriver'
                               ' but the selected optimizer ({0}) does not support'
                               ' multiple objectives.'.format(self.options['optimizer']))

        self._setup_tot_jac_sparsity()

    def run(self):
        """
        Excute pyOptsparse.

        Note that pyOpt controls the execution, and the individual optimizers
        (e.g., SNOPT) control the iteration.

        Returns
        -------
        boolean
            Failure flag; True if failed to converge, False is successful.
        """
        problem = self._problem()
        model = problem.model
        relevant = model._relevant
        self.pyopt_solution = None
        self._total_jac = None
        self.iter_count = 0
        fwd = problem._mode == 'fwd'
        optimizer = self.options['optimizer']
        self._quantities = []

        self._check_for_missing_objective()

        # Only need initial run if we have linear constraints or if we are using an optimizer that
        # doesn't perform one initially.
        con_meta = self._cons
        model_ran = False
        if optimizer in run_required or np.any([con['linear'] for con in self._cons.values()]):
            with RecordingDebugging(self._get_name(), self.iter_count, self) as rec:
                # Initial Run
                model.run_solve_nonlinear()
                rec.abs = 0.0
                rec.rel = 0.0
                model_ran = True
            self.iter_count += 1

        # compute dynamic simul deriv coloring or just sparsity if option is set
        if c_mod._use_total_sparsity:
            coloring = None
            if self._coloring_info['coloring'] is None and self._coloring_info['dynamic']:
<<<<<<< HEAD
                coloring = c_mod.dynamic_total_coloring(self, run_model=not model_ran,
                                                        fname=self._get_total_coloring_fname())
            elif self.options['dynamic_simul_derivs']:
                warn_deprecation("The 'dynamic_simul_derivs' option has been deprecated. Call "
                                 "the 'declare_coloring' function instead.")
                coloring = c_mod.dynamic_total_coloring(self, run_model=not model_ran,
                                                        fname=self._get_total_coloring_fname())
=======
                coloring_mod.dynamic_total_coloring(self, run_model=not model_ran,
                                                    fname=self._get_total_coloring_fname())
                coloring = self._coloring_info['coloring']
                self._setup_tot_jac_sparsity()
>>>>>>> db401085

            if coloring is not None:
                # if the improvement wasn't large enough, don't use coloring
                pct = coloring._solves_info()[-1]
                info = self._coloring_info
                if info['min_improve_pct'] > pct:
                    info['coloring'] = info['static'] = None
                    simple_warning("%s: Coloring was deactivated.  Improvement of %.1f%% was less "
                                   "than min allowed (%.1f%%)." % (self.msginfo, pct,
                                                                   info['min_improve_pct']))

        comm = None if isinstance(problem.comm, FakeComm) else problem.comm
        opt_prob = Optimization(self.options['title'], weak_method_wrapper(self, '_objfunc'),
                                comm=comm)

        # Add all design variables
        param_meta = self._designvars
        self._indep_list = indep_list = list(param_meta)
        param_vals = self.get_design_var_values()

        for name, meta in param_meta.items():
            opt_prob.addVarGroup(name, meta['size'], type='c',
                                 value=param_vals[name],
                                 lower=meta['lower'], upper=meta['upper'])

        opt_prob.finalizeDesignVariables()

        # Add all objectives
        objs = self.get_objective_values()
        for name in objs:
            opt_prob.addObj(name)
            self._quantities.append(name)

        # Calculate and save derivatives for any linear constraints.
        lcons = [key for (key, con) in con_meta.items() if con['linear']]
        if len(lcons) > 0:
            _lin_jacs = self._compute_totals(of=lcons, wrt=indep_list, return_format='dict')
            # convert all of our linear constraint jacs to COO format. Otherwise pyoptsparse will
            # do it for us and we'll end up with a fully dense COO matrix and very slow evaluation
            # of linear constraints!
            to_remove = []
            for jacdct in _lin_jacs.values():
                for n, subjac in jacdct.items():
                    if isinstance(subjac, np.ndarray):
                        # we can safely use coo_matrix to automatically convert the ndarray
                        # since our linear constraint jacs are constant, so zeros won't become
                        # nonzero during the optimization.
                        mat = coo_matrix(subjac)
                        if mat.row.size > 0:
                            # convert to 'coo' format here to avoid an emphatic warning
                            # by pyoptsparse.
                            jacdct[n] = {'coo': [mat.row, mat.col, mat.data], 'shape': mat.shape}

        # Add all equality constraints
        for name, meta in con_meta.items():
            if meta['equals'] is None:
                continue
            size = meta['size']
            lower = upper = meta['equals']
            if fwd:
                wrt = [v for v in indep_list if name in relevant[v]]
            else:
                rels = relevant[name]
                wrt = [v for v in indep_list if v in rels]

            if meta['linear']:
                jac = {w: _lin_jacs[name][w] for w in wrt}
                opt_prob.addConGroup(name, size, lower=lower, upper=upper,
                                     linear=True, wrt=wrt, jac=jac)
            else:
                if name in self._res_jacs:
                    resjac = self._res_jacs[name]
                    jac = {n: resjac[n] for n in wrt}
                else:
                    jac = None
                opt_prob.addConGroup(name, size, lower=lower, upper=upper, wrt=wrt, jac=jac)
                self._quantities.append(name)

        # Add all inequality constraints
        for name, meta in con_meta.items():
            if meta['equals'] is not None:
                continue
            size = meta['size']

            # Bounds - double sided is supported
            lower = meta['lower']
            upper = meta['upper']

            if fwd:
                wrt = [v for v in indep_list if name in relevant[v]]
            else:
                rels = relevant[name]
                wrt = [v for v in indep_list if v in rels]

            if meta['linear']:
                jac = {w: _lin_jacs[name][w] for w in wrt}
                opt_prob.addConGroup(name, size, upper=upper, lower=lower,
                                     linear=True, wrt=wrt, jac=jac)
            else:
                if name in self._res_jacs:
                    resjac = self._res_jacs[name]
                    jac = {n: resjac[n] for n in wrt}
                else:
                    jac = None
                opt_prob.addConGroup(name, size, upper=upper, lower=lower, wrt=wrt, jac=jac)
                self._quantities.append(name)

        # Instantiate the requested optimizer
        try:
            _tmp = __import__('pyoptsparse', globals(), locals(), [optimizer], 0)
            opt = getattr(_tmp, optimizer)()

        except Exception as err:
            # Change whatever pyopt gives us to an ImportError, give it a readable message,
            # but raise with the original traceback.
            msg = "Optimizer %s is not available in this installation." % optimizer
            raise ImportError(msg)

        # Set optimization options
        for option, value in self.opt_settings.items():
            opt.setOption(option, value)

        # Execute the optimization problem
        if self.options['gradient method'] == 'pyopt_fd':

            # Use pyOpt's internal finite difference
            # TODO: Need to get this from OpenMDAO
            # fd_step = problem.model.deriv_options['step_size']
            fd_step = 1e-6
            sol = opt(opt_prob, sens='FD', sensStep=fd_step, storeHistory=self.hist_file,
                      hotStart=self.hotstart_file)

        elif self.options['gradient method'] == 'snopt_fd':
            if self.options['optimizer'] == 'SNOPT':

                # Use SNOPT's internal finite difference
                # TODO: Need to get this from OpenMDAO
                # fd_step = problem.model.deriv_options['step_size']
                fd_step = 1e-6
                sol = opt(opt_prob, sens=None, sensStep=fd_step, storeHistory=self.hist_file,
                          hotStart=self.hotstart_file)

            else:
                raise Exception("SNOPT's internal finite difference can only be used with SNOPT")
        else:

            # Use OpenMDAO's differentiator for the gradient
            sol = opt(opt_prob, sens=weak_method_wrapper(self, '_gradfunc'),
                      storeHistory=self.hist_file, hotStart=self.hotstart_file)

        # Print results
        if self.options['print_results']:
            print(sol)

        # Pull optimal parameters back into framework and re-run, so that
        # framework is left in the right final state
        dv_dict = sol.getDVs()
        for name in indep_list:
            self.set_design_var(name, dv_dict[name])

        with RecordingDebugging(self._get_name(), self.iter_count, self) as rec:
            model.run_solve_nonlinear()
            rec.abs = 0.0
            rec.rel = 0.0
        self.iter_count += 1

        # Save the most recent solution.
        self.pyopt_solution = sol

        try:
            exit_status = sol.optInform['value']
            self.fail = False

            # These are various failed statuses.
            if exit_status > 2:
                self.fail = True

        except KeyError:
            # optimizers other than pySNOPT may not populate this dict
            pass

        # revert signal handler to cached version
        sigusr = self.options['user_teriminate_signal']
        if sigusr is not None:
            signal.signal(sigusr, self._signal_cache)
            self._signal_cache = None   # to prevent memory leak test from failing

        return self.fail

    def _objfunc(self, dv_dict):
        """
        Compute the objective function and constraints.

        This function is passed to pyOpt's Optimization object and is called
        from its optimizers.

        Parameters
        ----------
        dv_dict : dict
            Dictionary of design variable values.

        Returns
        -------
        func_dict : dict
            Dictionary of all functional variables evaluated at design point.

        fail : int
            0 for successful function evaluation
            1 for unsuccessful function evaluation
        """
        model = self._problem().model
        fail = 0

        # Note: we place our handler as late as possible so that codes that run in the
        # workflow can place their own handlers.
        sigusr = self.options['user_teriminate_signal']
        if sigusr is not None and self._signal_cache is None:
            self._signal_cache = signal.getsignal(sigusr)
            signal.signal(sigusr, self._signal_handler)

        try:
            for name in self._indep_list:
                self.set_design_var(name, dv_dict[name])

            # print("Setting DV")
            # print(dv_dict)

            # Check if we caught a termination signal while SNOPT was running.
            if self._user_termination_flag:
                func_dict = self.get_objective_values()
                func_dict.update(self.get_constraint_values(lintype='nonlinear'))
                return func_dict, 2

            # Execute the model
            with RecordingDebugging(self._get_name(), self.iter_count, self) as rec:
                self.iter_count += 1
                try:
                    self._in_user_function = True
                    model.run_solve_nonlinear()

                # Let the optimizer try to handle the error
                except AnalysisError:
                    model._clear_iprint()
                    fail = 1

                # User requested termination
                except UserRequestedException:
                    model._clear_iprint()
                    fail = 2

                func_dict = self.get_objective_values()
                func_dict.update(self.get_constraint_values(lintype='nonlinear'))

                # Record after getting obj and constraint to assure they have
                # been gathered in MPI.
                rec.abs = 0.0
                rec.rel = 0.0

        except Exception as msg:
            tb = traceback.format_exc()

            # Exceptions seem to be swallowed by the C code, so this
            # should give the user more info than the dreaded "segfault"
            print("Exception: %s" % str(msg))
            print(70 * "=", tb, 70 * "=")
            fail = 1
            func_dict = {}

        # print("Functions calculated")
        # print(dv_dict)

        self._in_user_function = False
        return func_dict, fail

    def _gradfunc(self, dv_dict, func_dict):
        """
        Compute the gradient of the objective function and constraints.

        This function is passed to pyOpt's Optimization object and is called
        from its optimizers.

        Parameters
        ----------
        dv_dict : dict
            Dictionary of design variable values.
        func_dict : dict
            Dictionary of all functional variables evaluated at design point.

        Returns
        -------
        sens_dict : dict
            Dictionary of dictionaries for gradient of each dv/func pair

        fail : int
            0 for successful function evaluation
            1 for unsuccessful function evaluation
        """
        prob = self._problem()
        fail = 0

        try:

            # Check if we caught a termination signal while SNOPT was running.
            if self._user_termination_flag:
                return {}, 2

            try:
                self._in_user_function = True
                sens_dict = self._compute_totals(of=self._quantities,
                                                 wrt=self._indep_list,
                                                 return_format='dict')
            # Let the optimizer try to handle the error
            except AnalysisError:
                prob.model._clear_iprint()
                fail = 1

            # User requested termination
            except UserRequestedException:
                prob.model._clear_iprint()
                fail = 2

            else:
                # if we don't convert to 'coo' here, pyoptsparse will do a
                # conversion of our dense array into a fully dense 'coo', which is bad.
                # TODO: look into getting rid of all of these conversions!
                new_sens = OrderedDict()
                res_jacs = self._res_jacs
                for okey in func_dict:
                    new_sens[okey] = newdv = OrderedDict()
                    for ikey in dv_dict:
                        if okey in res_jacs and ikey in res_jacs[okey]:
                            arr = sens_dict[okey][ikey]
                            coo = res_jacs[okey][ikey]
                            row, col, data = coo['coo']
                            coo['coo'][2] = arr[row, col].flatten()
                            newdv[ikey] = coo
                        elif okey in sens_dict:
                            newdv[ikey] = sens_dict[okey][ikey]
                sens_dict = new_sens

            if fail > 0:
                # We need to cobble together a sens_dict of the correct size.
                # Best we can do is return zeros.

                sens_dict = OrderedDict()
                for okey, oval in func_dict.items():
                    sens_dict[okey] = OrderedDict()
                    osize = len(oval)
                    for ikey, ival in dv_dict.items():
                        isize = len(ival)
                        sens_dict[okey][ikey] = np.zeros((osize, isize))

        except Exception as msg:
            tb = traceback.format_exc()

            # Exceptions seem to be swallowed by the C code, so this
            # should give the user more info than the dreaded "segfault"
            print("Exception: %s" % str(msg))
            print(70 * "=", tb, 70 * "=", flush=True)
            sens_dict = {}

        # print("Derivatives calculated")
        # print(dv_dict)
        # print(sens_dict)
        self._in_user_function = False
        return sens_dict, fail

    def _get_name(self):
        """
        Get name of current optimizer.

        Returns
        -------
        str
            The name of the current optimizer.
        """
        return "pyOptSparse_" + self.options['optimizer']

    def _get_ordered_nl_responses(self):
        """
        Return the names of nonlinear responses in the order used by the driver.

        Default order is objectives followed by nonlinear constraints.  This is used for
        simultaneous derivative coloring and sparsity determination.

        Returns
        -------
        list of str
            The nonlinear response names in order.
        """
        nl_order = list(self._objs)
        neq_order = []
        for n, meta in self._cons.items():
            if 'linear' not in meta or not meta['linear']:
                if meta['equals'] is not None:
                    nl_order.append(n)
                else:
                    neq_order.append(n)

        nl_order.extend(neq_order)

        return nl_order

    def _setup_tot_jac_sparsity(self, coloring=None):
        """
        Set up total jacobian subjac sparsity.

        Parameters
        ----------
        coloring : Coloring or None
            Current coloring.
        """
        total_sparsity = None
        coloring = coloring if coloring is not None else self._get_static_coloring()
        if coloring is not None:
            total_sparsity = coloring.get_subjac_sparsity()
            if self._total_jac_sparsity is not None:
                raise RuntimeError("Total jac sparsity was set in both _total_coloring"
                                   " and _total_jac_sparsity.")
        elif self._total_jac_sparsity is not None:
            if isinstance(self._total_jac_sparsity, str):
                with open(self._total_jac_sparsity, 'r') as f:
                    self._total_jac_sparsity = json.load(f)
            total_sparsity = self._total_jac_sparsity

        if total_sparsity is None:
            return

<<<<<<< HEAD
        for res, resdict in iteritems(total_sparsity):
=======
        self._res_jacs = {}
        for res, resdict in total_sparsity.items():
>>>>>>> db401085
            if res in self._objs:  # skip objectives
                continue
            self._res_jacs[res] = {}
            for dv, (rows, cols, shape) in resdict.items():
                rows = np.array(rows, dtype=int)
                cols = np.array(cols, dtype=int)

                self._res_jacs[res][dv] = {
                    'coo': [rows, cols, np.zeros(rows.size)],
                    'shape': shape,
                }

    def _signal_handler(self, signum, frame):
        # Subsystems (particularly external codes) may declare their own signal handling, so
        # execute the cached handler first.
        if self._signal_cache is not signal.Handlers.SIG_DFL:
            self._signal_cache(signum, frame)

        self._user_termination_flag = True
        if self._in_user_function:
            raise UserRequestedException('User requested termination.')<|MERGE_RESOLUTION|>--- conflicted
+++ resolved
@@ -19,13 +19,8 @@
 
 from openmdao.core.analysis_error import AnalysisError
 from openmdao.core.driver import Driver, RecordingDebugging
-<<<<<<< HEAD
 import openmdao.utils.coloring as c_mod
-from openmdao.utils.general_utils import warn_deprecation, simple_warning
-=======
-import openmdao.utils.coloring as coloring_mod
 from openmdao.utils.general_utils import simple_warning
->>>>>>> db401085
 from openmdao.utils.class_util import weak_method_wrapper
 from openmdao.utils.mpi import FakeComm
 
@@ -246,20 +241,8 @@
         if c_mod._use_total_sparsity:
             coloring = None
             if self._coloring_info['coloring'] is None and self._coloring_info['dynamic']:
-<<<<<<< HEAD
                 coloring = c_mod.dynamic_total_coloring(self, run_model=not model_ran,
                                                         fname=self._get_total_coloring_fname())
-            elif self.options['dynamic_simul_derivs']:
-                warn_deprecation("The 'dynamic_simul_derivs' option has been deprecated. Call "
-                                 "the 'declare_coloring' function instead.")
-                coloring = c_mod.dynamic_total_coloring(self, run_model=not model_ran,
-                                                        fname=self._get_total_coloring_fname())
-=======
-                coloring_mod.dynamic_total_coloring(self, run_model=not model_ran,
-                                                    fname=self._get_total_coloring_fname())
-                coloring = self._coloring_info['coloring']
-                self._setup_tot_jac_sparsity()
->>>>>>> db401085
 
             if coloring is not None:
                 # if the improvement wasn't large enough, don't use coloring
@@ -688,12 +671,7 @@
         if total_sparsity is None:
             return
 
-<<<<<<< HEAD
-        for res, resdict in iteritems(total_sparsity):
-=======
-        self._res_jacs = {}
         for res, resdict in total_sparsity.items():
->>>>>>> db401085
             if res in self._objs:  # skip objectives
                 continue
             self._res_jacs[res] = {}
