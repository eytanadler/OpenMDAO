--- conflicted
+++ resolved
@@ -5589,7 +5589,6 @@
 
         return sarr, tarr, tsize, has_dist_data
 
-<<<<<<< HEAD
     def _collect_error(self, msg, exc_type=None, tback=None, ident=None):
         """
         Save an error message to raise as an exception later.
@@ -5632,7 +5631,7 @@
         if self._saved_errors and prob_meta['saved_errors'] is not None:
             prob_meta['saved_errors'].extend(self._saved_errors)
         self._saved_errors = None if env_truthy('OPENMDAO_FAIL_FAST') else []
-=======
+
     def has_declared_resids(self):
         """
         Return True if this System has declared residuals.
@@ -5642,5 +5641,4 @@
         bool
             True if this System has declared residuals.
         """
-        return False
->>>>>>> dca7f77f
+        return False