"""A module containing various configuration checks for an OpenMDAO Problem."""

from collections import defaultdict
from distutils.version import LooseVersion

import numpy as np

from openmdao.core.group import Group
from openmdao.core.component import Component
from openmdao.core.implicitcomponent import ImplicitComponent
from openmdao.solvers.linear.direct import DirectSolver
from openmdao.utils.graph_utils import get_sccs_topo
from openmdao.utils.logger_utils import get_logger
from openmdao.utils.class_util import overrides_method
from openmdao.utils.mpi import MPI
from openmdao.utils.hooks import _register_hook
from openmdao.utils.general_utils import printoptions, ignore_errors
from openmdao.utils.units import _has_val_mismatch
from openmdao.utils.file_utils import _load_and_exec
from openmdao.warnings import issue_warning, SetupWarning


_UNSET = object()

# numpy default print options changed in 1.14
if LooseVersion(np.__version__) >= LooseVersion("1.14"):
    _npy_print_opts = {'legacy': '1.13'}
else:
    _npy_print_opts = {}


def _check_cycles(group, infos=None):
    """
    Report any cycles to the logger.

    Parameters
    ----------
    group : <Group>
        The Group being checked for dataflow issues
    infos : list
        List to collect informational messages.

    Returns
    -------
    list
        List of cycles, with subsystem names sorted in execution order.
    """
    graph = group.compute_sys_graph(comps_only=False)
    sccs = get_sccs_topo(graph)
    cycles = [sorted(s, key=lambda n: group._subsystems_allprocs[n].index)
              for s in sccs if len(s) > 1]

    if cycles and infos is not None:
        infos.append("   Group '%s' has the following cycles: %s\n" % (group.pathname, cycles))

    return cycles


def _check_ubcs(group, warnings):
    """
    Report any 'used before calculated' Systems to the logger.

    Parameters
    ----------
    group : <Group>
        The Group being checked for dataflow issues
    warnings : list
        List to collect warning messages.
    """
    cycles = _check_cycles(group)

    cycle_idxs = {}

    for i, cycle in enumerate(cycles):
        # keep track of cycles so we can detect when a system in
        # one cycle is out of order with a system in a different cycle.
        for s in cycle:
            cycle_idxs[s] = i

    ubcs = _get_used_before_calc_subs(group, group._conn_global_abs_in2out)

    for tgt_system, src_systems in sorted(ubcs.items()):
        keep_srcs = []

        for src_system in src_systems:
            if (src_system not in cycle_idxs or
                    tgt_system not in cycle_idxs or
                    cycle_idxs[tgt_system] != cycle_idxs[src_system]):
                keep_srcs.append(src_system)

        if keep_srcs:
            if group.pathname:
                tgt_system = '.'.join((group.pathname, tgt_system))
                keep_srcs = ['.'.join((group.pathname, n)) for n in keep_srcs]
            warnings.append("   System '%s' executes out-of-order with "
                            "respect to its source systems %s\n" %
                            (tgt_system, sorted(keep_srcs)))


def _check_cycles_prob(prob, logger):
    """
    Report any cycles.

    Parameters
    ----------
    prob : <Problem>
        The Problem being checked for cycles.
    logger : object
        The object that manages logging output.

    """
    infos = ["The following groups contain cycles:\n"]
    for group in prob.model.system_iter(include_self=True, recurse=True, typ=Group):
        _check_cycles(group, infos)

    if len(infos) > 1:
        logger.info(''.join(infos[:1] + sorted(infos[1:])))


def _check_ubcs_prob(prob, logger):
    """
    Report any out of order Systems.

    Parameters
    ----------
    prob : <Problem>
        The Problem being checked for dataflow issues.
    logger : object
        The object that manages logging output.

    """
    warnings = ["The following systems are executed out-of-order:\n"]
    for group in prob.model.system_iter(include_self=True, recurse=True, typ=Group):
        _check_ubcs(group, warnings)

    if len(warnings) > 1:
        logger.warning(''.join(warnings[:1] + sorted(warnings[1:])))


def _get_used_before_calc_subs(group, input_srcs):
    """
    Return Systems that are executed out of dataflow order.

    Parameters
    ----------
    group : <Group>
        The Group where we're checking subsystem order.
    input_srcs : {}
        dict containing variable abs names for sources of the inputs.
        This describes all variable connections, either explicit or implicit,
        in the entire model.

    Returns
    -------
    dict
        A dict mapping names of target Systems to a set of names of their
        source Systems that execute after them.
    """
    parallel_solver = {}
    allsubs = group._subsystems_allprocs
    for sub, i in allsubs.values():
        if hasattr(sub, '_mpi_proc_allocator') and sub._mpi_proc_allocator.parallel:
            parallel_solver[sub.name] = sub.nonlinear_solver.SOLVER

    glen = len(group.pathname.split('.')) if group.pathname else 0

    ubcs = defaultdict(set)
    for tgt_abs, src_abs in input_srcs.items():
        if src_abs is not None:
            iparts = tgt_abs.split('.')
            oparts = src_abs.split('.')
            src_sys = oparts[glen]
            tgt_sys = iparts[glen]
            hierarchy_check = True if oparts[glen + 1] == iparts[glen + 1] else False

            if (src_sys in parallel_solver and tgt_sys in parallel_solver and
                    (parallel_solver[src_sys] not in ["NL: NLBJ", "NL: Newton", "BROYDEN"]) and
                    src_sys == tgt_sys and
                    not hierarchy_check):
                msg = f"Need to attach NonlinearBlockJac, NewtonSolver, or BroydenSolver " \
                      f"to '{src_sys}' when connecting components inside parallel groups"
                issue_warning(msg, category=SetupWarning)
                ubcs[tgt_abs.rsplit('.', 1)[0]].add(src_abs.rsplit('.', 1)[0])
            if (src_sys in allsubs and tgt_sys in allsubs and
                    (allsubs[src_sys].index > allsubs[tgt_sys].index)):
                ubcs[tgt_sys].add(src_sys)

    return ubcs


def _check_dup_comp_inputs(problem, logger):
    """
    Issue a logger warning if any components have multiple inputs that share the same source.

    Parameters
    ----------
    problem : <Problem>
        The problem being checked.
    logger : object
        The object that manages logging output.
    """
    if isinstance(problem.model, Component):
        return

    input_srcs = problem.model._conn_global_abs_in2out
    src2inps = defaultdict(list)
    for inp, src in input_srcs.items():
        src2inps[src].append(inp)

    msgs = []
    for src, inps in src2inps.items():
        comps = defaultdict(list)
        for inp in inps:
            comp, vname = inp.rsplit('.', 1)
            comps[comp].append(vname)

        dups = sorted([(c, v) for c, v in comps.items() if len(v) > 1], key=lambda x: x[0])
        if dups:
            for comp, vnames in dups:
                msgs.append("   %s has inputs %s connected to %s\n" % (comp, sorted(vnames), src))

    if msgs:
        msg = ["The following components have multiple inputs connected to the same source, ",
               "which can introduce unnecessary data transfer overhead:\n"]
        msg += sorted(msgs)
        logger.warning(''.join(msg))


def _trim_str(obj, size):
    """
    Truncate given string if it's longer than the given size.

    For arrays, use the norm if the size is exceeded.

    Parameters
    ----------
    obj : object
        Object to be stringified and trimmed.
    size : int
        Max allowable size of the returned string.

    Returns
    -------
    str
        The trimmed string.
    """
    if isinstance(obj, np.ndarray):
        with printoptions(**_npy_print_opts):
            s = str(obj)
    else:
        s = str(obj)

    if len(s) > size:
        if isinstance(obj, np.ndarray) and np.issubdtype(obj.dtype, np.floating):
            s = 'shape={}, norm={:<.3}'.format(obj.shape, np.linalg.norm(obj))
        else:
            s = s[:size - 4] + ' ...'

    return s


def _list_has_val_mismatch(discretes, names, units, vals):
    """
    Return True if any of the given values don't match, subject to unit conversion.

    Parameters
    ----------
    discretes : set-like
        Set of discrete variable names.
    names : list
        List of variable names.
    units : list
        List of units corresponding to names.
    vals : list
        List of values corresponding to names.

    Returns
    -------
    bool
        True if a mismatch was found, otherwise False.
    """
    if len(names) < 2:
        return False

    uset = set(units)
    if '' in uset and len(uset) > 1:
        # at least one case has no units and at least one does, so there must be a mismatch
        return True

    u0 = v0 = _UNSET
    for n, u, v in zip(names, units, vals):
        if n in discretes:
            continue
        if u0 is _UNSET:
            u0 = u
            v0 = v
        elif _has_val_mismatch(u0, v0, u, v):
            return True

    return False


def _check_hanging_inputs(problem, logger):
    """
    Issue a logger warning if any model inputs are not connected.

    If an input is declared as a design variable, it is considered to be connected. Promoted
    inputs are shown alongside their corresponding absolute names.

    Parameters
    ----------
    problem : <Problem>
        The problem being checked.
    logger : object
        The object that manages logging output.
    """
    model = problem.model
    if isinstance(model, Component):
        return

    conns = model._conn_global_abs_in2out
    abs2prom = model._var_allprocs_abs2prom['input']
    desvar = problem.driver._designvars
    unconns = []
    for abs_tgt, src in conns.items():
        if src.startswith('_auto_ivc.'):
            prom_tgt = abs2prom[abs_tgt]

            # Ignore inputs that are declared as design vars.
            if desvar and prom_tgt in desvar:
                continue

            unconns.append((prom_tgt, abs_tgt))

    if unconns:
        msg = ["The following inputs are not connected:\n"]
        for prom_tgt, abs_tgt in sorted(unconns):
            msg.append(f'  {prom_tgt} ({abs_tgt})\n')
        logger.warning(''.join(msg))


def _check_comp_has_no_outputs(problem, logger):
    """
    Issue a logger warning if any components do not have any outputs.

    Parameters
    ----------
    problem : <Problem>
        The problem being checked.
    logger : object
        The object that manages logging output.
    """
    msg = []

    for comp in problem.model.system_iter(include_self=True, recurse=True, typ=Component):
        if len(list(comp.abs_name_iter('output', local=False, discrete=True))) == 0:
            msg.append("   %s\n" % comp.pathname)

    if msg:
        logger.warning(''.join(["The following Components do not have any outputs:\n"] + msg))


def _check_auto_ivc_warnings(problem, logger):
    """
    Issue a logger warning if any components have conflicting attributes.

    Parameters
    ----------
    problem : <Problem>
        The problem being checked.
<<<<<<< HEAD
    logger
        The logger to which the auto_ivc_warnings are to be sent.
=======
    logger : object
        The object that manages logging output.
>>>>>>> f802e454
    """
    if hasattr(problem.model, "_auto_ivc_warnings"):
        for i in problem.model._auto_ivc_warnings:
            logger.warning(i)


def _check_system_configs(problem, logger):
    """
    Perform any system specific configuration checks.

    Parameters
    ----------
    problem : <Problem>
        The problem being checked.
    logger : object
        The object that manages logging output.
    """
    for system in problem.model.system_iter(include_self=True, recurse=True):
        system.check_config(logger)


def _check_solvers(problem, logger):
    """
    Search over all solvers and raise an error for unsupported configurations.

    Report any implicit component that does not implement solve_nonlinear and
    solve_linear or have an iterative nonlinear and linear solver upstream of it.

    Report any cycles that do not have an iterative nonlinear solver and either
    an iterative linear solver or a DirectSolver upstream of it.

    Parameters
    ----------
    problem : <Problem>
        The problem being checked.
    logger : object
        The object that manages logging output.
    """
    iter_nl_depth = iter_ln_depth = np.inf

    for sys in problem.model.system_iter(include_self=True, recurse=True):
        path = sys.pathname
        depth = 0 if path == '' else len(path.split('.'))

        # if this system is below both a nonlinear and linear solver, then skip checks
        if (depth > iter_nl_depth) and (depth > iter_ln_depth):
            continue

        # determine if this system is a group and has cycles
        if isinstance(sys, Group):
            graph = sys.compute_sys_graph(comps_only=False)
            sccs = get_sccs_topo(graph)
            allsubs = sys._subsystems_allprocs
            has_cycles = [sorted(s, key=lambda n: allsubs[n].index) for s in sccs if len(s) > 1]
        else:
            has_cycles = []

        # determine if this system has states (is an implicit component)
        has_states = isinstance(sys, ImplicitComponent)

        # determine if this system has iterative solvers or implements the solve methods
        # for handling cycles and implicit components
        if depth > iter_nl_depth:
            is_iter_nl = True
        else:
            is_iter_nl = (
                (sys.nonlinear_solver and 'maxiter' in sys.nonlinear_solver.options) or
                (has_states and overrides_method('solve_nonlinear', sys, ImplicitComponent))
            )
            iter_nl_depth = depth if is_iter_nl else np.inf

        if depth > iter_ln_depth:
            is_iter_ln = True
        else:
            is_iter_ln = (
                (sys.linear_solver and
                 ('maxiter' in sys.linear_solver.options or
                  isinstance(sys.linear_solver, DirectSolver))) or
                (has_states and overrides_method('solve_linear', sys, ImplicitComponent))
            )
            iter_ln_depth = depth if is_iter_ln else np.inf

        # if there are cycles, then check for iterative nonlinear and linear solvers
        if has_cycles:
            if not is_iter_nl:
                msg = ("Group '%s' contains cycles %s, but does not have an iterative "
                       "nonlinear solver." % (path, has_cycles))
                logger.warning(msg)
            if not is_iter_ln:
                msg = ("Group '%s' contains cycles %s, but does not have an iterative "
                       "linear solver." % (path, has_cycles))
                logger.warning(msg)

        # if there are implicit components, check for iterative solvers or the appropriate
        # solve methods
        if has_states:
            if not is_iter_nl:
                msg = ("%s '%s' contains implicit variables, but does not have an "
                       "iterative nonlinear solver and does not implement 'solve_nonlinear'." %
                       (sys.__class__.__name__, path))
                logger.warning(msg)
            if not is_iter_ln:
                msg = ("%s '%s' contains implicit variables, but does not have an "
                       "iterative linear solver and does not implement 'solve_linear'." %
                       (sys.__class__.__name__, path))
                logger.warning(msg)


def _check_missing_recorders(problem, logger):
    """
    Check to see if there are any recorders of any type on the Problem.

    Parameters
    ----------
    problem : <Problem>
        The problem being checked.
    logger : object
        The object that manages logging output.
    """
    # Look for Driver recorder
    if problem.driver._rec_mgr._recorders:
        return

    # Look for System and Solver recorders
    for system in problem.model.system_iter(include_self=True, recurse=True):
        if system._rec_mgr._recorders:
            return
        if system.nonlinear_solver and system.nonlinear_solver._rec_mgr._recorders:
            return
        if system.linear_solver and system.linear_solver._rec_mgr._recorders:
            return

    msg = "The Problem has no recorder of any kind attached"
    logger.warning(msg)


def _get_promoted_connected_ins(g):
    """
    Find all inputs that are promoted above the level where they are explicitly connected.

    Parameters
    ----------
    g : Group
        Starting Group.

    Returns
    -------
    defaultdict
        Absolute input name keyed to [promoting_groups, manually_connecting_groups]
    """
    prom2abs_list = g._var_allprocs_prom2abs_list['input']
    abs2prom_in = g._var_abs2prom['input']
    prom_conn_ins = defaultdict(lambda: ([], []))
    for prom_in in g._manual_connections:
        for abs_in in prom2abs_list[prom_in]:
            prom_conn_ins[abs_in][1].append((prom_in, g.pathname))

    for subsys in g._subgroups_myproc:
        sub_prom_conn_ins = _get_promoted_connected_ins(subsys)
        for n, tup in sub_prom_conn_ins.items():
            proms, mans = tup
            mytup = prom_conn_ins[n]
            mytup[0].extend(proms)
            mytup[1].extend(mans)

        sub_abs2prom_in = subsys._var_abs2prom['input']

        for inp, sub_prom_inp in sub_abs2prom_in.items():
            if abs2prom_in[inp] == sub_prom_inp:  # inp is promoted up from sub
                if inp in sub_prom_conn_ins and len(sub_prom_conn_ins[inp][1]) > 0:
                    prom_conn_ins[inp][0].append(subsys.pathname)

    return prom_conn_ins


def _check_explicitly_connected_promoted_inputs(problem, logger):
    """
    Check for any inputs that are explicitly connected AND promoted above their connection group.

    Parameters
    ----------
    problem : <Problem>
        The problem being checked.
    logger : object
        The object that manages logging output.
    """
    prom_conn_ins = _get_promoted_connected_ins(problem.model)

    for inp, lst in prom_conn_ins.items():
        proms, mans = lst
        if proms:
            # there can only be one manual connection (else an exception would've been raised)
            man_prom, man_group = mans[0]
            if len(proms) > 1:
                lst = [p for p in proms if p == man_group or man_group.startswith(p + '.')]
                s = "groups %s" % sorted(lst)
            else:
                s = "group '%s'" % proms[0]
            logger.warning("Input '%s' was explicitly connected in group '%s' as '%s', but was "
                           "promoted up from %s." % (inp, man_group, man_prom, s))


# Dict of all checks by name, mapped to the corresponding function that performs the check
# Each function must be of the form  f(problem, logger).
_default_checks = {
    'out_of_order': _check_ubcs_prob,
    'system': _check_system_configs,
    'solvers': _check_solvers,
    'dup_inputs': _check_dup_comp_inputs,
    'missing_recorders': _check_missing_recorders,
    'comp_has_no_outputs': _check_comp_has_no_outputs,
    'auto_ivc_warnings': _check_auto_ivc_warnings
}

_all_checks = _default_checks.copy()
_all_checks.update({
    'cycles': _check_cycles_prob,
    'unconnected_inputs': _check_hanging_inputs,
    'promotions': _check_explicitly_connected_promoted_inputs,
})


#
# Command line interface functions
#

def _check_config_setup_parser(parser):
    """
    Set up the openmdao subparser for the 'openmdao check' command.

    Parameters
    ----------
    parser : argparse subparser
        The parser we're adding options to.
    """
    parser.add_argument('file', nargs=1, help='Python file containing the model')
    parser.add_argument('-o', action='store', dest='outfile', help='output file')
    parser.add_argument('-p', '--problem', action='store', dest='problem', help='Problem name')
    parser.add_argument('-c', action='append', dest='checks', default=[],
                        help='Only perform specific check(s). Default checks are: %s. '
                        'Other available checks are: %s' %
                        (sorted(_default_checks), sorted(set(_all_checks) - set(_default_checks))))


def _check_config_cmd(options, user_args):
    """
    Return the post_setup hook function for 'openmdao check'.

    Parameters
    ----------
    options : argparse Namespace
        Command line options.
    user_args : list of str
        Args to be passed to the user script.

    Returns
    -------
    function
        The post-setup hook function.
    """
    def _check_config(prob):
        if not MPI or MPI.COMM_WORLD.rank == 0:
            if options.outfile is None:
                logger = get_logger('check_config', out_stream='stdout',
                                    out_file=None, use_format=True)
            else:
                logger = get_logger('check_config', out_file=options.outfile, use_format=True)

            if not options.checks:
                options.checks = sorted(_default_checks)
            elif 'all' in options.checks:
                options.checks = sorted(_all_checks)

            prob.check_config(logger, options.checks)

        exit()

    # register the hook
    _register_hook('final_setup', class_name='Problem', inst_id=options.problem, post=_check_config)

    ignore_errors(True)
    _load_and_exec(options.file[0], user_args)


def check_allocate_complex_ln(group, under_cs):
    """
    Return True if linear vector should be complex.

    This happens when a solver needs derivatives under complex step.

    Parameters
    ----------
    group : <Group>
        Group to be checked.
    under_cs : bool
        Flag indicates if complex vectors were allocated in a containing Group or were force
        allocated in setup.

    Returns
    -------
    bool
        True if linear vector should be complex.
    """
    under_cs |= 'cs' in group._approx_schemes

    if under_cs and group.nonlinear_solver is not None and \
       group.nonlinear_solver.supports['gradients']:
        return True

    for sub, _ in group._subsystems_allprocs.values():
        if isinstance(sub, Group) and check_allocate_complex_ln(sub, under_cs):
            return True

    return False<|MERGE_RESOLUTION|>--- conflicted
+++ resolved
@@ -368,13 +368,8 @@
     ----------
     problem : <Problem>
         The problem being checked.
-<<<<<<< HEAD
-    logger
-        The logger to which the auto_ivc_warnings are to be sent.
-=======
-    logger : object
-        The object that manages logging output.
->>>>>>> f802e454
+    logger : object
+        The object that manages logging output.
     """
     if hasattr(problem.model, "_auto_ivc_warnings"):
         for i in problem.model._auto_ivc_warnings:
