--- conflicted
+++ resolved
@@ -25,12 +25,8 @@
         'notebook',
         'tabulate',
         'ipython',
-<<<<<<< HEAD
-        'ipywidgets>=7.6.5'
-=======
         'ipywidgets>=7.6.5',
         'ipympl'
->>>>>>> 1f96ee12
     ],
     'visualization': [
         'bokeh>=1.3.4',
