--- conflicted
+++ resolved
@@ -32,15 +32,9 @@
         """
         size = self.metadata['size']
 
-<<<<<<< HEAD
         self.add_input("A", val=np.eye(size))
         self.add_input("b", val=np.ones(size))
-        self.add_output("x", shape=size)
-=======
-        self.add_input("A", val=numpy.eye(size))
-        self.add_input("b", val=numpy.ones(size))
         self.add_output("x", shape=size, val=2.)
->>>>>>> 66422b0d
 
     def apply_nonlinear(self, inputs, outputs, residuals):
         """
