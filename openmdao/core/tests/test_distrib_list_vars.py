import os

import unittest
import numpy as np
from six.moves import cStringIO

from distutils.version import LooseVersion

import openmdao.api as om

from openmdao.utils.mpi import MPI
from openmdao.utils.array_utils import evenly_distrib_idxs
<<<<<<< HEAD
from openmdao.utils.mpi import MPI
=======
from openmdao.utils.assert_utils import assert_rel_error
from openmdao.utils.general_utils import printoptions, remove_whitespace
>>>>>>> 8918f0c6

from openmdao.test_suite.groups.parallel_groups import FanOutGrouped

try:
    from openmdao.vectors.petsc_vector import PETScVector
except ImportError:
    PETScVector = None


class DistributedAdder(om.ExplicitComponent):
    """
    Distributes the work of adding 10 to every item in the param vector
    """

    def initialize(self):
        self.options['distributed'] = True

        self.options.declare('size', types=int, default=1,
                             desc="Size of input and output vectors.")

    def setup(self):
        """
        specify the local sizes of the variables and which specific indices this specific
        distributed component will handle. Indices do NOT need to be sequential or
        contiguous!
        """
        comm = self.comm
        rank = comm.rank

        # NOTE: evenly_distrib_idxs is a helper function to split the array
        #       up as evenly as possible
        sizes, offsets = evenly_distrib_idxs(comm.size,self.options['size'])
        local_size, local_offset = sizes[rank], offsets[rank]

        start = local_offset
        end = local_offset + local_size

        self.add_input('x', val=np.zeros(local_size, float),
                       src_indices=np.arange(start, end, dtype=int))
        self.add_output('y', val=np.zeros(local_size, float))

    def compute(self, inputs, outputs):

        # NOTE: Each process will get just its local part of the vector
        # print('process {0:d}: {1}'.format(self.comm.rank, params['x'].shape))

        outputs['y'] = inputs['x'] + 10.


class Summer(om.ExplicitComponent):
    """
    Aggregation component that collects all the values from the distributed
    vector addition and computes a total
    """

    def initialize(self):
        self.options.declare('size', types=int, default=1,
                             desc="Size of input and output vectors.")

    def setup(self):
        # NOTE: this component depends on the full y array, so OpenMDAO
        #       will automatically gather all the values for it
        self.add_input('y', val=np.zeros(self.options['size']))
        self.add_output('sum', 0.0, shape=1)

    def compute(self, inputs, outputs):
        outputs['sum'] = np.sum(inputs['y'])


<<<<<<< HEAD
@unittest.skipUnless(MPI and PETScVector, "MPI and PETSc are required.")
@unittest.skipIf(os.environ.get("TRAVIS"), "Unreliable on Travis CI.")
=======
@unittest.skipUnless(MPI, "MPI is required.")
@unittest.skipIf(PETScVector is None, "PETSc is required.")
>>>>>>> 8918f0c6
class DistributedListVarsTest(unittest.TestCase):

    N_PROCS = 2

    def test_distributed_array_list_vars(self):

        size = 100  # how many items in the array

        prob = om.Problem()

        prob.model.add_subsystem('des_vars', om.IndepVarComp('x', np.ones(size)), promotes=['x'])
        prob.model.add_subsystem('plus', DistributedAdder(size=size), promotes=['x', 'y'])
        prob.model.add_subsystem('summer', Summer(size=size), promotes=['y', 'sum'])

        prob.setup()

        prob['x'] = np.arange(size)

        prob.run_driver()

        stream = cStringIO()
        inputs = sorted(prob.model.list_inputs(values=True, print_arrays=True, out_stream=stream))
        self.assertEqual(inputs[0][0], 'plus.x')
        self.assertEqual(inputs[1][0], 'summer.y')
        self.assertEqual(inputs[0][1]['value'].size, 50)  # should only return half that is local
        self.assertEqual(inputs[1][1]['value'].size, 100)

        text = stream.getvalue()
        if prob.comm.rank:  # Only rank 0 prints
            self.assertEqual(len(text), 0)
        else:
            self.assertEqual(text.count('value'), 3)
            self.assertEqual(text.count('\nmodel'), 1)
            self.assertEqual(text.count('\n  plus'), 1)
            self.assertEqual(text.count('\n    x'), 1)
            self.assertEqual(text.count('\n  summer'), 1)
            self.assertEqual(text.count('\n    y'), 1)
            # make sure all the arrays written have 100 elements in them
            self.assertEqual(len(text.split('[')[1].split(']')[0].split()), 100)
            self.assertEqual(len(text.split('[')[2].split(']')[0].split()), 100)

        stream = cStringIO()
        outputs = sorted(prob.model.list_outputs(values=True,
                                                 units=True,
                                                 shape=True,
                                                 bounds=True,
                                                 residuals=True,
                                                 scaling=True,
                                                 hierarchical=True,
                                                 print_arrays=True,
                                                 out_stream=stream))
        self.assertEqual(outputs[0][0], 'des_vars.x')
        self.assertEqual(outputs[1][0], 'plus.y')
        self.assertEqual(outputs[2][0], 'summer.sum')
        self.assertEqual(outputs[0][1]['value'].size, 100)
        self.assertEqual(outputs[1][1]['value'].size, 50)
        self.assertEqual(outputs[2][1]['value'].size, 1)

        text = stream.getvalue()
        if prob.comm.rank:  # Only rank 0 prints
            self.assertEqual(len(text), 0)
        else:
            self.assertEqual(text.count('value'), 3)
            self.assertEqual(text.count('\n  des_vars'), 1)
            self.assertEqual(text.count('\n    x'), 1)
            self.assertEqual(text.count('\n  plus'), 1)
            self.assertEqual(text.count('\n    y'), 1)
            self.assertEqual(text.count('\n  summer'), 1)
            self.assertEqual(text.count('\n    sum'), 1)
            # make sure all the arrays written have 100 elements in them
            self.assertEqual(len(text.split('[')[1].split(']')[0].split()), 100)
            self.assertEqual(len(text.split('[')[2].split(']')[0].split()), 100)
            self.assertEqual(len(text.split('[')[3].split(']')[0].split()), 100)
            self.assertEqual(len(text.split('[')[4].split(']')[0].split()), 100)

    def test_distributed_list_vars(self):

        from openmdao.utils.general_utils import set_pyoptsparse_opt

        # check that pyoptsparse is installed. if it is, try to use SLSQP.
        OPT, OPTIMIZER = set_pyoptsparse_opt('SLSQP')

        if OPTIMIZER:
            from openmdao.drivers.pyoptsparse_driver import pyOptSparseDriver
        else:
            raise unittest.SkipTest("pyOptSparseDriver is required.")

        class Mygroup(om.Group):

            def setup(self):
                self.add_subsystem('indep_var_comp', om.IndepVarComp('x'), promotes=['*'])
                self.add_subsystem('Cy', om.ExecComp('y=2*x'), promotes=['*'])
                self.add_subsystem('Cc', om.ExecComp('c=x+2'), promotes=['*'])

                self.add_design_var('x')
                self.add_constraint('c', lower=-3.)

        prob = om.Problem()

        prob.model.add_subsystem('par', om.ParallelGroup())

        prob.model.par.add_subsystem('G1', Mygroup())
        prob.model.par.add_subsystem('G2', Mygroup())

        prob.model.add_subsystem('Obj', om.ExecComp('obj=y1+y2'))

        prob.model.connect('par.G1.y', 'Obj.y1')
        prob.model.connect('par.G2.y', 'Obj.y2')

        prob.model.add_objective('Obj.obj')

        prob.driver = pyOptSparseDriver()
        prob.driver.options['optimizer'] = 'SLSQP'

        prob.setup()
        prob.run_driver()
        prob.cleanup()

        stream = cStringIO()
        inputs = sorted(prob.model.list_inputs(values=True, print_arrays=True, out_stream=stream))
        self.assertEqual(inputs[0][0], 'Obj.y1')
        self.assertEqual(inputs[1][0], 'Obj.y2')
        if prob.comm.rank:  # Only rank 0 prints
            self.assertEqual(inputs[2][0], 'par.G2.Cc.x')
            self.assertEqual(inputs[3][0], 'par.G2.Cy.x')
        else:
            self.assertEqual(inputs[2][0], 'par.G1.Cc.x')
            self.assertEqual(inputs[3][0], 'par.G1.Cy.x')
        self.assertTrue('value' in inputs[0][1])
        self.assertEqual(4, len(inputs))

        text = stream.getvalue()
        if prob.comm.rank:  # Only rank 0 prints
            self.assertEqual(len(text), 0)
        else:
            self.assertEqual(1, text.count("6 Input(s) in 'model'"), 1)
            self.assertEqual(1, text.count('value'))
            self.assertEqual(1, text.count('  par'))
            self.assertEqual(1, text.count('    G1'))
            self.assertEqual(1, text.count('    G2'))
            self.assertEqual(2, text.count('      Cy'))
            self.assertEqual(2, text.count('      Cc'))
            self.assertEqual(4, text.count('        x'))
            self.assertEqual(1, text.count('  Obj'))
            self.assertEqual(1, text.count('    y1'))
            self.assertEqual(1, text.count('    y2'))

        stream = cStringIO()
        outputs = sorted(prob.model.list_outputs(values=True,
                                                 units=True,
                                                 shape=True,
                                                 bounds=True,
                                                 residuals=True,
                                                 scaling=True,
                                                 hierarchical=True,
                                                 print_arrays=True,
                                                 out_stream=stream))
        self.assertEqual(outputs[0][0], 'Obj.obj')
        if prob.comm.rank:  # outputs only return what is on their proc
            self.assertEqual(outputs[1][0], 'par.G2.Cc.c')
            self.assertEqual(outputs[2][0], 'par.G2.Cy.y')
            self.assertEqual(outputs[3][0], 'par.G2.indep_var_comp.x')
        else:
            self.assertEqual(outputs[1][0], 'par.G1.Cc.c')
            self.assertEqual(outputs[2][0], 'par.G1.Cy.y')
            self.assertEqual(outputs[3][0], 'par.G1.indep_var_comp.x')
        self.assertEqual(4, len(outputs))
        self.assertTrue('value' in outputs[0][1])
        self.assertTrue('units' in outputs[0][1])

        text = stream.getvalue()
        if prob.comm.rank:  # Only rank 0 prints
            self.assertEqual(len(text), 0)
        else:
            self.assertEqual(1, text.count("7 Explicit Output(s) in 'model'"))
            self.assertEqual(1, text.count('value'))
            self.assertEqual(1, text.count('units'))
            self.assertEqual(1, text.count('  par'))
            self.assertEqual(1, text.count('    G1'))
            self.assertEqual(1, text.count('    G2'))
            self.assertEqual(2, text.count('      Cy'))
            self.assertEqual(2, text.count('      Cc'))
            self.assertEqual(2, text.count('      indep_var_comp'))
            self.assertEqual(2, text.count('        x'))
            self.assertEqual(2, text.count('        y'))
            self.assertEqual(2, text.count('        c'))
            self.assertEqual(1, text.count('  Obj'))
            self.assertEqual(1, text.count('    obj'))

    def test_parallel_list_vars(self):
        print_opts = {'linewidth': 1024, 'precision': 1}

        from distutils.version import LooseVersion
        if LooseVersion(np.__version__) >= LooseVersion("1.14"):
            print_opts['legacy'] = '1.13'

        prob = om.Problem(FanOutGrouped())

        # add another subsystem with similar prefix
        prob.model.add_subsystem('sub2', om.ExecComp(['y=x']))
        prob.model.connect('iv.x', 'sub2.x')

        prob.setup()
        prob.run_model()

        #
        # list inputs, not hierarchical
        #
        stream = cStringIO()
        with printoptions(**print_opts):
            prob.model.list_inputs(values=True, hierarchical=False, out_stream=stream)

        if prob.comm.rank == 0:  # Only rank 0 prints
            text = stream.getvalue().split('\n')

            expected = [
                "6 Input(s) in 'model'",
                '---------------------',
                '',
                'varname   value',
                '--------  -----',
                'c1.x',
                'sub.c2.x',
                'sub.c3.x',
                'c2.x',
                'c3.x',
                'sub2.x'
            ]

            for i, line in enumerate(expected):
                if line and not line.startswith('-'):
                    self.assertTrue(text[i].startswith(line),
                                    '\nExpected: %s\nReceived: %s\n' % (line, text[i]))

        #
        # list inputs, hierarchical
        #
        stream = cStringIO()
        with printoptions(**print_opts):
            prob.model.list_inputs(values=True, hierarchical=True, out_stream=stream)

        if prob.comm.rank == 0:
            text = stream.getvalue().split('\n')

            expected = [
                "6 Input(s) in 'model'",
                '---------------------',
                '',
                'varname  value',
                '-------  -----',
                'model',
                '  c1',
                '    x',
                '  sub',
                '    c2',
                '      x',
                '    c3',
                '      x',
                '  c2',
                '    x',
                '  c3',
                '    x',
                '  sub2',
                '    x'
            ]

            for i, line in enumerate(expected):
                if line and not line.startswith('-'):
                    self.assertTrue(text[i].startswith(line),
                                    '\nExpected: %s\nReceived: %s\n' % (line, text[i]))

        #
        # list outputs, not hierarchical
        #
        stream = cStringIO()
        with printoptions(**print_opts):
            prob.model.list_outputs(values=True, residuals=True, hierarchical=False, out_stream=stream)

        if prob.comm.rank == 0:
            text = stream.getvalue().split('\n')

            expected = [
                "7 Explicit Output(s) in 'model'",
                '-------------------------------',
                '',
                'varname   value   resids',
                '--------  -----   ------',
                'iv.x',
                'c1.y',
                'sub.c2.y',
                'sub.c3.y',
                'c2.y',
                'c3.y',
                'sub2.y',
                '',
                '',
                "0 Implicit Output(s) in 'model'",
                '-------------------------------',
            ]

            for i, line in enumerate(expected):
                if line and not line.startswith('-'):
                    self.assertTrue(text[i].startswith(line),
                                    '\nExpected: %s\nReceived: %s\n' % (line, text[i]))

        #
        # list outputs, hierarchical
        #
        stream = cStringIO()
        with printoptions(**print_opts):
            prob.model.list_outputs(values=True, residuals=True, hierarchical=True, out_stream=stream)

        if prob.comm.rank == 0:
            text = stream.getvalue().split('\n')

            expected = [
                "7 Explicit Output(s) in 'model'",
                '-------------------------------',
                '',
                'varname  value   resids',
                '-------  -----   ------',
                'model',
                '  iv',
                '    x',
                '  c1',
                '    y',
                '  sub',
                '    c2',
                '      y',
                '    c3',
                '      y',
                '  c2',
                '    y',
                '  c3',
                '    y',
                '  sub2',
                '    y',
                '',
                '',
                "0 Implicit Output(s) in 'model'",
                '-------------------------------',
            ]

            for i, line in enumerate(expected):
                if line and not line.startswith('-'):
                    self.assertTrue(text[i].startswith(line),
                                    '\nExpected: %s\nReceived: %s\n' % (line, text[i]))

    def test_distribcomp_list_vars(self):
        from openmdao.test_suite.components.distributed_components import DistribComp, Summer

        print_opts = {'linewidth': 1024}

        from distutils.version import LooseVersion
        if LooseVersion(np.__version__) >= LooseVersion("1.14"):
            print_opts['legacy'] = '1.13'

        size = 15

        model = om.Group()
        model.add_subsystem("indep", om.IndepVarComp('x', np.zeros(size)))
        model.add_subsystem("C2", DistribComp(size=size))
        model.add_subsystem("C3", Summer(size=size))

        model.connect('indep.x', 'C2.invec')
        model.connect('C2.outvec', 'C3.invec')

        prob = om.Problem(model)
        prob.setup()

        # prior to model execution, the global shape of a distributed variable is not available
        # and only the local portion of the value is available
        stream = cStringIO()
        with printoptions(**print_opts):
            model.C2.list_inputs(hierarchical=False, shape=True, global_shape=True,
                                 print_arrays=True, out_stream=stream)

        if prob.comm.rank == 0:
            text = stream.getvalue().split('\n')

            expected = [
                "1 Input(s) in 'C2'",
                '------------------',
                '',
                'varname  value            shape  global_shape',
                '-------  ---------------  -----  ------------',
                'invec    |2.82842712475|  (8,)   Unavailable ',
                '         value:',
                '         array([1., 1., 1., 1., 1., 1., 1., 1.])'
            ]

            for i, line in enumerate(expected):
                if line and not line.startswith('-'):
                    self.assertEqual(remove_whitespace(text[i]), remove_whitespace(line),
                                     '\nExpected: %s\nReceived: %s\n' % (line, text[i]))

        stream = cStringIO()
        with printoptions(**print_opts):
            model.C2.list_outputs(hierarchical=False, shape=True, global_shape=True,
                                  print_arrays=True, out_stream=stream)

        if prob.comm.rank == 0:
            text = stream.getvalue().split('\n')

            expected = [
                "1 Explicit Output(s) in 'C2'",
                '----------------------------',
                '',
                'varname  value            shape  global_shape',
                '-------  ---------------  -----  ------------',
                'outvec   |2.82842712475|  (8,)   Unavailable ',
                '         value:',
                '         array([1., 1., 1., 1., 1., 1., 1., 1.])'
            ]

            for i, line in enumerate(expected):
                if line and not line.startswith('-'):
                    self.assertEqual(remove_whitespace(text[i]), remove_whitespace(line),
                                     '\nExpected: %s\nReceived: %s\n' % (line, text[i]))

        # run the model
        prob['indep.x'] = np.ones(size)
        prob.run_model()

        # after model execution, the global shape of a distributed variable is available
        # and the complete global value is available
        stream = cStringIO()
        with printoptions(**print_opts):
            model.C2.list_inputs(hierarchical=False, shape=True, global_shape=True,
                                 print_arrays=True, out_stream=stream)

        if prob.comm.rank == 0:
            text = stream.getvalue().split('\n')

            expected = [
                "1 Input(s) in 'C2'",
                '------------------',
                '',
                'varname   value            shape  global_shape',
                '--------  ---------------  -----  ------------',
                'C2.invec  |3.87298334621|  (8,)   (15,)       ',
                '          value:',
                '          array([1., 1., 1., 1., 1., 1., 1., 1., 1., 1., 1., 1., 1., 1., 1.])'
            ]
            for i, line in enumerate(expected):
                if line and not line.startswith('-'):
                    self.assertEqual(remove_whitespace(text[i]), remove_whitespace(line),
                                     '\nExpected: %s\nReceived: %s\n' % (line, text[i]))

        stream = cStringIO()
        with printoptions(**print_opts):       
            model.C2.list_outputs(hierarchical=False, shape=True, global_shape=True,
                                  print_arrays=True, out_stream=stream)

        if prob.comm.rank == 0:
            text = stream.getvalue().split('\n')

            expected = [
                "1 Explicit Output(s) in 'C2'",
                '----------------------------',
                '',
                'varname    value           shape  global_shape',
                '---------  --------------  -----  ------------',
                'C2.outvec  |9.74679434481|  (8,)   (15,)       ',
                '           value:',
                '           array([ 2.,  2.,  2.,  2.,  2.,  2.,  2.,  2., -3., -3., -3., -3., -3., -3., -3.])'
            ]
            for i, line in enumerate(expected):
                if line and not line.startswith('-'):
                    self.assertEqual(remove_whitespace(text[i]), remove_whitespace(line),
                                     '\nExpected: %s\nReceived: %s\n' % (line, text[i]))

        # note that the shape of the input variable for the non-distributed Summer component
        # is different on each processor, use the all_procs argument to display on all processors
        stream = cStringIO()
        with printoptions(**print_opts):
            model.C3.list_inputs(hierarchical=False, shape=True, global_shape=True, all_procs=True,
                                 print_arrays=True, out_stream=stream)

        text = stream.getvalue().split('\n')

        if prob.comm.rank == 0:
            norm = '|5.65685424949|'
            shape = (8,)
            value = '[2., 2., 2., 2., 2., 2., 2., 2.]'
        else:
            norm = '|7.93725393319|'
            shape = (7,)
            value = '[-3., -3., -3., -3., -3., -3., -3.]'

        expected = [
            "1 Input(s) in 'C3'",
            '------------------',
            '',
            'varname   value                shape  global_shape',
            '--------  -------------------  -----  ------------',
            'C3.invec  {}  {}   {}        '.format(norm, shape, shape),
            '          value:',
            '          array({})'.format(value),
        ]

        for i, line in enumerate(expected):
            if line and not line.startswith('-'):
                self.assertEqual(remove_whitespace(text[i]), remove_whitespace(line),
                                 '\nExpected: %s\nReceived: %s\n' % (line, text[i]))

        assert_rel_error(self, prob['C3.out'], -5.)


@unittest.skipUnless(PETScVector, "PETSc is required.")
@unittest.skipUnless(MPI, "MPI is required.")
class MPIFeatureTests(unittest.TestCase):

    N_PROCS = 2

    def test_distribcomp_list_feature(self):
        import numpy as np
        import openmdao.api as om
        from openmdao.test_suite.components.distributed_components import DistribComp, Summer

        size = 15

        model = om.Group()
        model.add_subsystem("indep", om.IndepVarComp('x', np.zeros(size)))
        model.add_subsystem("C2", DistribComp(size=size))
        model.add_subsystem("C3", Summer(size=size))

        model.connect('indep.x', 'C2.invec')
        model.connect('C2.outvec', 'C3.invec')

        prob = om.Problem(model)
        prob.setup()

        # prior to model execution, the global shape of a distributed variable is not available
        # and only the local portion of the value is available
        model.C2.list_inputs(hierarchical=False, shape=True, global_shape=True, print_arrays=True)
        model.C2.list_outputs(hierarchical=False, shape=True, global_shape=True, print_arrays=True)

        prob['indep.x'] = np.ones(size)
        prob.run_model()

        # after model execution, the global shape of a distributed variable is available
        # and the complete global value is available
        model.C2.list_inputs(hierarchical=False, shape=True, global_shape=True, print_arrays=True)
        model.C2.list_outputs(hierarchical=False, shape=True, global_shape=True, print_arrays=True)

        # note that the shape of the input variable for the non-distributed Summer component
        # is different on each processor, use the all_procs argument to display on all processors
        model.C3.list_inputs(hierarchical=False, shape=True, global_shape=True, print_arrays=True, all_procs=True)

        assert_rel_error(self, prob['C3.out'], -5.)


if __name__ == "__main__":
    from openmdao.utils.mpi import mpirun_tests
    mpirun_tests()<|MERGE_RESOLUTION|>--- conflicted
+++ resolved
@@ -10,12 +10,8 @@
 
 from openmdao.utils.mpi import MPI
 from openmdao.utils.array_utils import evenly_distrib_idxs
-<<<<<<< HEAD
-from openmdao.utils.mpi import MPI
-=======
 from openmdao.utils.assert_utils import assert_rel_error
 from openmdao.utils.general_utils import printoptions, remove_whitespace
->>>>>>> 8918f0c6
 
 from openmdao.test_suite.groups.parallel_groups import FanOutGrouped
 
@@ -85,13 +81,7 @@
         outputs['sum'] = np.sum(inputs['y'])
 
 
-<<<<<<< HEAD
 @unittest.skipUnless(MPI and PETScVector, "MPI and PETSc are required.")
-@unittest.skipIf(os.environ.get("TRAVIS"), "Unreliable on Travis CI.")
-=======
-@unittest.skipUnless(MPI, "MPI is required.")
-@unittest.skipIf(PETScVector is None, "PETSc is required.")
->>>>>>> 8918f0c6
 class DistributedListVarsTest(unittest.TestCase):
 
     N_PROCS = 2
@@ -542,7 +532,7 @@
                                      '\nExpected: %s\nReceived: %s\n' % (line, text[i]))
 
         stream = cStringIO()
-        with printoptions(**print_opts):       
+        with printoptions(**print_opts):
             model.C2.list_outputs(hierarchical=False, shape=True, global_shape=True,
                                   print_arrays=True, out_stream=stream)
 
