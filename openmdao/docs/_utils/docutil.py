--- conflicted
+++ resolved
@@ -456,7 +456,6 @@
         input_block_number += 1
     return src_with_out_start_stop_indicators
 
-<<<<<<< HEAD
 def clean_up_empty_output_blocks(input_blocks, output_blocks):
     '''Some of the blocks do not generate output. We only want to have
             input blocks that have outputs
@@ -476,8 +475,6 @@
 
     return new_input_blocks, new_output_blocks
 
-=======
->>>>>>> 41a31623
 def extract_output_blocks(run_output):
     '''
     '''
@@ -491,11 +488,7 @@
         if line.startswith('>>>>>'):
             output_blocks.append(output_block)
             output_block = ''
-<<<<<<< HEAD
-        else:            
-=======
-        else:
->>>>>>> 41a31623
+        else:
             output_block += line + '\n'
 
     return output_blocks
@@ -505,11 +498,7 @@
     1. Get the source code for a unit test method
     2. Replace the asserts with prints -> source_minus_docstrings_with_prints_cleaned
     3. Split source_minus_docstrings_with_prints_cleaned up into groups of "In" blocks -> input_blocks
-<<<<<<< HEAD
-    4. Insert extra print statements into source_minus_docstrings_with_prints_cleaned 
-=======
     4. Insert extra print statements into source_minus_docstrings_with_prints_cleaned
->>>>>>> 41a31623
             to indicate start and end of print Out blocks -> source_with_output_start_stop_indicators
     5. Run the test using source_with_out_start_stop_indicators -> run_outputs
     6. Extract from run_outputs, the Out blocks -> output_blocks
@@ -636,13 +625,10 @@
         ### 6. Extract from run_outputs, the Out blocks -> output_blocks ###
         #####################
         output_blocks = extract_output_blocks(run_outputs)
-<<<<<<< HEAD
 
         # Need to deal with the cases when there is no outputblock for a given input block
         # Merge an input block with the previous block and throw away the output block
         input_blocks, output_blocks = clean_up_empty_output_blocks(input_blocks, output_blocks)
-=======
->>>>>>> 41a31623
         skipped_failed_output = None
     else:
         input_blocks = output_blocks = None
