--- conflicted
+++ resolved
@@ -162,13 +162,7 @@
         prob.driver.recording_options['record_responses'] = True
         prob.driver.recording_options['record_objectives'] = True
         prob.driver.recording_options['record_constraints'] = True
-<<<<<<< HEAD
-        prob.driver.recording_options['includes'] = ['plus.y',]
-
-
-=======
         prob.driver.recording_options['includes'] = []
->>>>>>> 76a99cb2
         prob.driver.add_recorder(self.recorder)
 
         prob.model.add_design_var('x')
